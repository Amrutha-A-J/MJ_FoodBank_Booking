# Pantry visits

## Localization

Add the following translation strings to locale files:

- `adults_label`
- `children_label`
- `sunshine_bag_label`
- `sunshine_bag_weight_label`
- `pantry_visits.summary.sunshine_bag_weight`
- `pantry_visits.summary.adults`
- `pantry_visits.summary.children`
- `pantry_visits.import_visits`
- `pantry_visits.import`
- `pantry_visits.import_success`
- `pantry_visits.import_error`
- `pantry_visits.dry_run`
- `pantry_visits.sheet_date`
- `pantry_visits.sheet_rows`
- `pantry_visits.sheet_errors`

<<<<<<< HEAD
## Visit limits

Staff can record only one visit per client per day. Attempts to add a second visit for the same client and date are rejected as duplicates.
=======
## Anonymous visits

Anonymous visits display `(ANONYMOUS)` after the client ID in the Pantry Visits table, and their adults and children counts are excluded from summary totals.
>>>>>>> 58b7fcd7

## Bulk import format
 
Pantry visits support bulk importing from an `.xlsx` spreadsheet. Upload the file via `POST /client-visits/import` (also available at `/visits/import`). Each sheet represents visits for a single day and must be named using the visit date in `YYYY-MM-DD` format. Because the sheet name holds the date, rows omit a `date` column.

Include a header row on every sheet and use the following column order:

1. Client ID
2. Weight With Cart
3. Weight Without Cart
4. Adults
5. Children
6. Pet Item (`0` or `1`)
7. Note (optional)

### Duplicate handling

If a visit already exists for the same client on a given date, the importer overwrites it with the new data.

### Dry run

Append `dryRun=true` to validate the spreadsheet and preview counts without creating any visits. After reviewing the response, rerun the request without `dryRun` to perform the import.

Save the file as `.xlsx` and upload it using the **Import Visits** button on the Pantry Visits page. Use **Dry-run** to preview sheets before finalizing the import.<|MERGE_RESOLUTION|>--- conflicted
+++ resolved
@@ -20,15 +20,14 @@
 - `pantry_visits.sheet_rows`
 - `pantry_visits.sheet_errors`
 
-<<<<<<< HEAD
 ## Visit limits
 
 Staff can record only one visit per client per day. Attempts to add a second visit for the same client and date are rejected as duplicates.
-=======
+
 ## Anonymous visits
 
 Anonymous visits display `(ANONYMOUS)` after the client ID in the Pantry Visits table, and their adults and children counts are excluded from summary totals.
->>>>>>> 58b7fcd7
+
 
 ## Bulk import format
  
