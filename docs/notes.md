--- conflicted
+++ resolved
@@ -15,14 +15,9 @@
 Add the following translation strings to locale files:
 
 - `help.client.booking_appointments.steps.2`
-<<<<<<< HEAD
-- `note_label`
-- `note_prefix`
 - `dashboard`
-=======
 - `client_note_label`
 - `staff_note_label`
 - `visits_with_staff_notes_only`
->>>>>>> e98acf94
 
 Document any new translation keys here when extending note functionality.