# Timesheets

Staff can record daily hours and submit pay periods.

Staff access timesheets at `/timesheet` and leave management at `/leave-requests`
from the **Hello** menu in the top-right corner. Admins can review periods at
`/admin/timesheet` and vacation requests at `/admin/leave-requests` from the
Admin menu. Admins select a staff member before viewing their periods.

Staff see up to seven pay period tabs: the current period, the next period (if
generated), and up to five previous periods.

On small screens, daily entries render as stacked cards instead of a table,
making the timesheet easier to read on mobile devices.

Hours entered on the page are stored locally until you submit the period. No
API requests are made while editing, preventing the page from refreshing after
each change.

## Setup

1. Start the backend once so `setupDatabase` creates the pay period, timesheet, and leave tables. All future schema changes must be implemented via migrations instead of editing `setupDatabase`:

```bash
cd MJ_FB_Backend
npm run migrate
```

2. Pay periods are seeded automatically on backend startup via the
   `seedPayPeriods` utility. A cron job runs every **Nov 30** to generate
   pay periods for the upcoming year. Seed a custom range manually if you
   need additional periods:

```bash
node src/utils/payPeriodSeeder.ts START_DATE END_DATE
```

3. Timesheets for staff are created on startup and refreshed daily by a cron
   job. If the `staff` table includes an `active` column, only active staff are
   processed. You can seed them manually for the current pay period if
   necessary:

```bash
node src/utils/timesheetSeeder.ts
```

## Pay periods

Each timesheet belongs to a `pay_periods` row. Pay periods typically span two
weeks and the seeder ensures every active staff member has a timesheet covering
the current period.

## Stat holidays and OT banking

A database trigger auto-fills stat holidays with the day's expected hours.
Staff can adjust these hours if needed. The same trigger validates that paid
hours do not exceed eight per day.

Overtime is banked via the `ot_hours` field. When a period is submitted, any
shortfall is covered by available OT bank and the remaining balance is reported
in `summary.ot_bank_remaining`.

## Leave approval workflow

Staff can request vacation, sick, or personal leave via `/api/leave/requests`.
Personal days are limited to one per calendar quarter and approved requests do
**not** prefill timesheets. Admins can view requests for a specific staff member
<<<<<<< HEAD
at `/api/timesheets/leave-requests/:staffId` (use the staff ID, not the timesheet ID)
or list all requests at `/api/leave/requests`. Approving a vacation or sick request adds default hours
for each day in the request but leaves the entries editable. An approved request
=======
at `/api/timesheets/leave-requests/:staffId` or list all requests at
`/api/leave/requests`. The Admin → Leave Requests page shows the start and end
dates, request type, and an automatically calculated day count for each pending
request. Approving a vacation or sick request adds default hours for each day in
the request but leaves the entries editable. An approved request
>>>>>>> 8084b739
also creates a `staff_leave` event visible to clients and volunteers. Rejection
simply removes the request.


## Email settings

Timesheet submissions and leave approvals send notifications through the Brevo
email queue. Configure the following backend environment variables:

```bash
BREVO_API_KEY=your_api_key
BREVO_FROM_EMAIL=noreply@example.com
BREVO_FROM_NAME="MJ Food Bank"
TIMESHEET_APPROVER_EMAILS=admin1@example.com,admin2@example.com # optional
```

## API usage

- `GET /timesheets/mine` – list pay periods for the logged in staff member.
- `GET /timesheets` – admins can list pay periods for all staff and may filter with `?staffId=`, `year=`, and `month=`.
- `GET /timesheets/:id/days` – list daily entries for a timesheet. Admins may retrieve any staff timesheet.
- `PATCH /timesheets/:id/days/:date` – update hours for a day. Body accepts `regHours`, `otHours`, `statHours`, `sickHours`, `vacHours`, and optional `note`.
- `POST /timesheets/:id/submit` – submit a pay period.
- `POST /timesheets/:id/reject` – reject a submitted timesheet (admin only).
- `POST /timesheets/:id/process` – mark a timesheet as processed and exportable (admin only).
- `GET /timesheets/leave-requests/:staffId` – list leave requests for a staff member (admin only).
- `GET /api/leave/requests` – list all leave requests (admin only).
- `POST /api/leave/requests` – submit a leave request for the logged in staff
  member with `startDate`, `endDate`, `type`, and optional `reason`.
- `POST /api/leave/requests/:id/approve` – approve a leave request, applying vacation hours and locking the day.
- `POST /api/leave/requests/:id/reject` – reject a leave request.

## UI walkthrough

![Timesheet entry form](https://via.placeholder.com/600x400?text=Timesheet+Entry+Form)

![Timesheet summary](https://via.placeholder.com/600x400?text=Timesheet+Summary)

## Payroll export

After a timesheet is processed, staff can download the period as a CSV using the **Export CSV** action. The file lists one row per day with the following columns:

| Column       | Description                  |
| ------------ | ---------------------------- |
| `date`       | Work date                    |
| `reg`        | Regular hours                |
| `ot`         | Overtime hours               |
| `stat`       | Stat holiday hours           |
| `sick`       | Sick hours                   |
| `vac`        | Vacation hours               |
| `note`       | Free-form note               |
| `paid_total` | Total paid hours for the day |

Stat holidays are auto-filled with the day's expected hours. Days may also be locked when leave is approved.
<|MERGE_RESOLUTION|>--- conflicted
+++ resolved
@@ -65,17 +65,11 @@
 Staff can request vacation, sick, or personal leave via `/api/leave/requests`.
 Personal days are limited to one per calendar quarter and approved requests do
 **not** prefill timesheets. Admins can view requests for a specific staff member
-<<<<<<< HEAD
-at `/api/timesheets/leave-requests/:staffId` (use the staff ID, not the timesheet ID)
-or list all requests at `/api/leave/requests`. Approving a vacation or sick request adds default hours
-for each day in the request but leaves the entries editable. An approved request
-=======
-at `/api/timesheets/leave-requests/:staffId` or list all requests at
+at `/api/timesheets/leave-requests/:staffId` (use the staff ID, not the timesheet ID) or list all requests at
 `/api/leave/requests`. The Admin → Leave Requests page shows the start and end
 dates, request type, and an automatically calculated day count for each pending
 request. Approving a vacation or sick request adds default hours for each day in
 the request but leaves the entries editable. An approved request
->>>>>>> 8084b739
 also creates a `staff_leave` event visible to clients and volunteers. Rejection
 simply removes the request.
 
