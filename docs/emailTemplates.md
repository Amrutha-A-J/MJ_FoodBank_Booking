# Email Templates

This document catalogs Brevo email templates used by the backend and the
parameters supplied to each template.

| Template reference | Purpose | Params | Used in |
| ------------------- | ------- | ------ | ------- |
| `PASSWORD_SETUP_TEMPLATE_ID` | Account invitations and password reset emails | `link`, `token` | `authController.ts`, `agencyController.ts`, `admin/staffController.ts`, `admin/adminStaffController.ts`, `volunteerController.ts`, `userController.ts` |
| `BOOKING_CONFIRMATION_TEMPLATE_ID` | Booking approval confirmations for clients | `body`, `cancelLink`, `rescheduleLink`, `googleCalendarLink`, `outlookCalendarLink`, `type` | `bookingController.ts` |
| `BOOKING_REMINDER_TEMPLATE_ID` | Next-day booking reminders for clients | `body`, `cancelLink`, `rescheduleLink`, `type` | `bookingReminderJob.ts` |
| `templateId: 1` | Booking cancellations, reschedules, and no-show notices | `body`, `type` | `bookingController.ts` |
| `VOLUNTEER_BOOKING_CONFIRMATION_TEMPLATE_ID` | Volunteer shift confirmation emails | `body`, `cancelLink`, `rescheduleLink`, `googleCalendarLink`, `outlookCalendarLink`, `type` | `volunteerBookingController.ts` |
| `VOLUNTEER_BOOKING_REMINDER_TEMPLATE_ID` | Volunteer shift reminder emails | `body`, `cancelLink`, `rescheduleLink`, `type` | `volunteerShiftReminderJob.ts` |
| `templateId: 0` | Volunteer booking notifications (cancellations, coordinator notices, recurring bookings) | `subject`, `body` | `volunteerBookingController.ts` |
| `VOLUNTEER_NO_SHOW_NOTIFICATION_TEMPLATE_ID` | Nightly coordinator alerts for volunteer no-shows | `ids` | `volunteerNoShowCleanupJob.ts` |
<<<<<<< HEAD
| `templateId: 1` | Agency membership additions or removals | `body` | `agencyController.ts` |
=======
| `BADGE_MILESTONE_TEMPLATE_ID` | Milestone badge emails with downloadable card | `body`, `cardUrl` | `badgeUtils.ts` |
>>>>>>> 35974b16

Brevo templates can reference these `params.*` values to display links and other
dynamic content.

## Booking status emails

- **Template ID variable:** `BOOKING_STATUS_TEMPLATE_ID`
- **Params:**
  - `body` (string) – message body describing the booking status update.
  - `type` (string) – booking type, e.g., `shopping appointment`.

## Volunteer booking confirmation and reminder emails

- **Template ID variables:** `VOLUNTEER_BOOKING_CONFIRMATION_TEMPLATE_ID`, `VOLUNTEER_BOOKING_REMINDER_TEMPLATE_ID`
- **Params:**
  - `body` (string) – message body describing the shift.
  - `cancelLink` (string) – link for the recipient to cancel their shift.
  - `rescheduleLink` (string) – link allowing rescheduling.
  - `googleCalendarLink` (string) – URL to add the shift to Google Calendar.
  - `outlookCalendarLink` (string) – URL to add the shift to Outlook Calendar.
  - `type` (string) – booking type, e.g., `volunteer shift`.

## Volunteer booking notification emails

- **Template ID variable:** `VOLUNTEER_BOOKING_NOTIFICATION_TEMPLATE_ID`
- **Params:**
  - `subject` (string) – email subject.
  - `body` (string) – message body describing the update.

## Volunteer no-show notification emails

- **Template ID variable:** `VOLUNTEER_NO_SHOW_NOTIFICATION_TEMPLATE_ID`
- **Params:**
  - `ids` (string) – comma-separated volunteer booking IDs marked as no-show.

<<<<<<< HEAD
## Agency client update emails

- **Template ID variable:** `AGENCY_CLIENT_UPDATE_TEMPLATE_ID`
- **Used in:**
  - `MJ_FB_Backend/src/controllers/agencyController.ts` (`addClientToAgency`, `removeClientFromAgency`)
- **Params:**
  - `body` (string) – message describing the client added to or removed from the agency.
=======
## Milestone badge emails

- **Template ID variable:** `BADGE_MILESTONE_TEMPLATE_ID`
- **Params:**
  - `body` (string) – message body describing the milestone.
  - `cardUrl` (string) – link to download the badge card.
>>>>>>> 35974b16
<|MERGE_RESOLUTION|>--- conflicted
+++ resolved
@@ -13,11 +13,6 @@
 | `VOLUNTEER_BOOKING_REMINDER_TEMPLATE_ID` | Volunteer shift reminder emails | `body`, `cancelLink`, `rescheduleLink`, `type` | `volunteerShiftReminderJob.ts` |
 | `templateId: 0` | Volunteer booking notifications (cancellations, coordinator notices, recurring bookings) | `subject`, `body` | `volunteerBookingController.ts` |
 | `VOLUNTEER_NO_SHOW_NOTIFICATION_TEMPLATE_ID` | Nightly coordinator alerts for volunteer no-shows | `ids` | `volunteerNoShowCleanupJob.ts` |
-<<<<<<< HEAD
-| `templateId: 1` | Agency membership additions or removals | `body` | `agencyController.ts` |
-=======
-| `BADGE_MILESTONE_TEMPLATE_ID` | Milestone badge emails with downloadable card | `body`, `cardUrl` | `badgeUtils.ts` |
->>>>>>> 35974b16
 
 Brevo templates can reference these `params.*` values to display links and other
 dynamic content.
@@ -53,7 +48,6 @@
 - **Params:**
   - `ids` (string) – comma-separated volunteer booking IDs marked as no-show.
 
-<<<<<<< HEAD
 ## Agency client update emails
 
 - **Template ID variable:** `AGENCY_CLIENT_UPDATE_TEMPLATE_ID`
@@ -61,11 +55,4 @@
   - `MJ_FB_Backend/src/controllers/agencyController.ts` (`addClientToAgency`, `removeClientFromAgency`)
 - **Params:**
   - `body` (string) – message describing the client added to or removed from the agency.
-=======
-## Milestone badge emails
 
-- **Template ID variable:** `BADGE_MILESTONE_TEMPLATE_ID`
-- **Params:**
-  - `body` (string) – message body describing the milestone.
-  - `cardUrl` (string) – link to download the badge card.
->>>>>>> 35974b16
