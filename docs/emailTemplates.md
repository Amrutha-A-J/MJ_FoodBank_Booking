--- conflicted
+++ resolved
@@ -41,9 +41,8 @@
 
 - **Template ID variable:** `VOLUNTEER_BOOKING_NOTIFICATION_TEMPLATE_ID`
 - **Params:**
-<<<<<<< HEAD
-  - `body` (string) – message body describing the booking status update.
-  - `type` (string) – booking type, e.g., `shopping appointment`.
+  - `subject` (string) – email subject.
+  - `body` (string) – message body describing the update.
 
 ## Agency client update emails
 
@@ -52,7 +51,3 @@
   - `MJ_FB_Backend/src/controllers/agencyController.ts` (`addClientToAgency`, `removeClientFromAgency`)
 - **Params:**
   - `body` (string) – message describing the client added to or removed from the agency.
-=======
-  - `subject` (string) – email subject.
-  - `body` (string) – message body describing the update.
->>>>>>> 63ad017a
