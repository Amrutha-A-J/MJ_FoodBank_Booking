# Backend Development Guide

## Testing

- Run `npm test` from the `MJ_FB_Backend` directory for backend changes.
- Always run tests through `npm test` so `tests/setupTests.ts` loads environment variables, polyfills `global.fetch` with `undici`, and mocks the database.
- Tests for invitation and password setup flows live in `tests/passwordResetFlow.test.ts`; run `npm test tests/passwordResetFlow.test.ts` when working on these features.
- To customize the mocked database in backend tests, import `../tests/utils/mockDb`, which mocks `../src/db` and exports the mocked `pool` for custom query behavior.

## Environment

- Requires Node.js 22+ for native `fetch`; development is pinned via `.nvmrc`, and `.npmrc` sets `engine-strict=true` to prevent using other Node versions. GitHub Actions reads `.nvmrc` to keep CI builds and tests on the same runtime.
- The `clients` table uses `client_id` as its primary key; do not reference an `id` column for clients.

## Email & Jobs

- Booking emails are sent through Brevo; configure `BREVO_API_KEY`, `BREVO_FROM_EMAIL`, and `BREVO_FROM_NAME`.
- Booking confirmation and reminder emails include Cancel and Reschedule links generated from each booking's reschedule token.
- Email queue retries failed sends with exponential backoff and persists jobs in the `email_queue` table so retries survive restarts. Configure `EMAIL_QUEUE_MAX_RETRIES` and `EMAIL_QUEUE_BACKOFF_MS` to adjust retry behavior.
- Password setup token expiry is configurable via `PASSWORD_SETUP_TOKEN_TTL_HOURS` (default 24 hours).
- Use the `sendTemplatedEmail` utility to send Brevo template emails by providing a `templateId` and `params` object.
- `POST /auth/resend-password-setup` regenerates password setup links using `generatePasswordSetupToken`; requests are rate limited per email or client ID.
- Profile pages send a password reset link without requiring current or new password fields.
- Coordinator notification addresses for volunteer booking updates live in `src/config/coordinatorEmails.json`.
- Staff or agency users can create bookings for unregistered individuals via `POST /bookings/new-client`; staff may review or delete these records through `/new-clients` routes.
- The `new_clients.email` field is nullable; `POST /bookings/new-client` accepts requests without an email address.
- A daily reminder job (`src/utils/bookingReminderJob.ts`) runs at server startup and emails clients about next-day bookings using the `enqueueEmail` queue. It uses `node-cron` with schedule `0 9 * * *` Regina time and exposes `startBookingReminderJob`/`stopBookingReminderJob`.
- A volunteer shift reminder job (`src/utils/volunteerShiftReminderJob.ts`) runs at server startup and emails volunteers about next-day shifts using the same queue. It also uses `node-cron` with the same schedule and exposes `startVolunteerShiftReminderJob`/`stopVolunteerShiftReminderJob`.
- A nightly no-show cleanup job (`src/utils/noShowCleanupJob.ts`) runs at server startup and uses `node-cron` with `0 20 * * *` Regina time to mark past approved bookings as `no_show`. It exposes `startNoShowCleanupJob`/`stopNoShowCleanupJob`.
- A nightly volunteer no-show cleanup job (`src/utils/volunteerNoShowCleanupJob.ts`) runs at server startup and uses `node-cron` with `0 20 * * *` Regina time to mark past approved volunteer bookings as `no_show`. It logs results, emails coordinators, and waits `VOLUNTEER_NO_SHOW_HOURS` (default `24`) after each shift before auto-marking.

## Project Layout

- Node.js + Express API written in TypeScript.
- `controllers/` – business logic for each resource, grouped by domain (e.g., volunteer, warehouse, admin).
- `routes/` – REST endpoints wiring, organized by matching domain directories.
- `models/` and `db.ts` – PostgreSQL access.
- `middleware/` – shared Express middleware (authentication, validation, etc.).
- `schemas/`, `types/`, and `utils/` – validation, shared types, and helpers.
- The database schema is managed via TypeScript migrations in `src/migrations`. The backend runs pending migrations automatically on startup and logs each applied migration name. You can also run them manually with `npm run migrate`.
- Booking statuses include `'visited'`; staff can mark bookings as `no_show` or `visited` via `/bookings/:id/no-show` and `/bookings/:id/visited`.
- The pantry schedule's booking dialog allows staff to mark a booking as visited while recording cart weights and notes to create a client visit.
- The Manage Booking dialog shows the client's name, profile link, and current-month visit count.
- Bookings accept optional notes; clients may include a message during booking, and staff see it in Manage Booking and Manage Volunteer Shift dialogs.
- Creating a client visit will automatically mark the client's approved booking on that date as visited.
- `/bookings/history?includeVisits=true` merges walk-in visits (`client_visits`) with booking history.
<<<<<<< HEAD
 - Staff and agency users may append `includeStaffNotes=true` to `/bookings/history` to retrieve staff notes recorded on client visits.
=======
- Staff and agency users may append `includeStaffNotes=true` to `/bookings/history` to retrieve staff notes recorded on client visits.
>>>>>>> 5c5bf6a5
- Visit history can be filtered by note text using the `notes` query parameter on `/bookings/history`.
- Agencies can filter booking history for multiple clients and paginate results via `/bookings/history?clientIds=1,2&limit=10&offset=0`.
- Staff can create, update, or delete slots and adjust their capacities via `/slots` routes.
- `PUT /slots/capacity` updates the `max_capacity` for all slots.

## Acceptance Tests

For timesheet and leave features, confirm the following before merging:

- [ ] Stat holidays auto-fill expected hours and lock editing.
- [ ] OT shortfalls draw from the bank and report remaining balance.
- [ ] Leave requests can be submitted, approved, and lock the day.
- [ ] Email notifications send using configured Brevo settings.

- Volunteers can earn badges. Use `GET /volunteers/me/stats` to retrieve badges and `POST /volunteers/me/badges` to manually award one. The stats endpoint also returns lifetime volunteer hours, hours served in the current month, total completed shifts, and the current consecutive-week streak. It includes a `milestone` flag when total shifts reach 5, 10, or 25 so the frontend can display a celebration banner. The response also includes `milestoneText`, `familiesServed`, `poundsHandled`, and current-month totals `monthFamiliesServed` and `monthPoundsHandled` so the dashboard can show appreciation messages. Only shifts marked as `completed` contribute to these hours and shift counts; `approved` or `no_show` statuses are ignored.
- Volunteer leaderboard available via `GET /volunteer-stats/leaderboard` returning `{ rank, percentile }` for the current volunteer without exposing names.
- Staff can view top volunteers via `GET /volunteer-stats/ranking` with an optional `roleId` query parameter to filter by role.
- Staff can query `GET /volunteer-stats/no-show-ranking` for a list of volunteers with high no-show rates to surface in management dashboards.
- Group volunteer statistics via `GET /volunteer-stats/group` return total volunteer hours, weekly and monthly food pounds handled, distinct families served in the current month, along with current-month hours and a configurable goal for dashboard progress.
- `GET /slots` returns an empty array with a 200 status on holidays.
- Agencies can retrieve holiday dates via `GET /holidays` to disable bookings on those days.
- Milestone badge awards queue a thank-you card email and expose a downloadable card link via `/stats`.
- Volunteers see a random appreciation message on login.
- The volunteer dashboard rotates encouragement messages when no milestone is reached.
- The volunteer dashboard shows a monthly contribution line chart of shift counts.
- Self-service client registration with email OTP verification is implemented but currently disabled.

## Development Guidelines

- Preserve the separation between controllers, routes, models, and middleware in the backend.
- Use Zod schemas for validation and keep TypeScript types in sync.<|MERGE_RESOLUTION|>--- conflicted
+++ resolved
@@ -44,11 +44,7 @@
 - Bookings accept optional notes; clients may include a message during booking, and staff see it in Manage Booking and Manage Volunteer Shift dialogs.
 - Creating a client visit will automatically mark the client's approved booking on that date as visited.
 - `/bookings/history?includeVisits=true` merges walk-in visits (`client_visits`) with booking history.
-<<<<<<< HEAD
- - Staff and agency users may append `includeStaffNotes=true` to `/bookings/history` to retrieve staff notes recorded on client visits.
-=======
 - Staff and agency users may append `includeStaffNotes=true` to `/bookings/history` to retrieve staff notes recorded on client visits.
->>>>>>> 5c5bf6a5
 - Visit history can be filtered by note text using the `notes` query parameter on `/bookings/history`.
 - Agencies can filter booking history for multiple clients and paginate results via `/bookings/history?clientIds=1,2&limit=10&offset=0`.
 - Staff can create, update, or delete slots and adjust their capacities via `/slots` routes.
