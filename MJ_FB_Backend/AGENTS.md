# Backend Development Guide

## Testing

- Run `npm test` from the `MJ_FB_Backend` directory for backend changes.
- Always run tests through `npm test` so `.env.test` and `tests/setupTests.ts` load environment variables, polyfill `global.fetch` with `undici`, and mock the database.
- Tests for invitation and password setup flows live in `tests/passwordResetFlow.test.ts`; run `npm test tests/passwordResetFlow.test.ts` when working on these features.
- To customize the mocked database in backend tests, import `../tests/utils/mockDb`, which mocks `../src/db` and exports the mocked `pool` for custom query behavior.
- Calendar link utilities live in `src/utils/calendarLinks.ts`; ensure tests in `tests/calendarLinks.test.ts` cover changes.


## Environment

- Requires Node.js 22+ for native `fetch`; development is pinned via `.nvmrc`, and `.npmrc` sets `engine-strict=true` to prevent using other Node versions. GitHub Actions reads `.nvmrc` to keep CI builds and tests on the same runtime.
- The `clients` table uses `client_id` as its primary key; do not reference an `id` column for clients.
- The `volunteers` table no longer includes a `username` column, and `email` must be unique though it can be null.

## Email & Jobs

- Booking emails are sent through Brevo; configure `BREVO_API_KEY`, `BREVO_FROM_EMAIL`, and `BREVO_FROM_NAME`.
- Booking confirmation and reminder emails include Cancel and Reschedule links generated from each booking's reschedule token.
- Email queue retries failed sends with exponential backoff and persists jobs in the `email_queue` table so retries survive restarts. Configure `EMAIL_QUEUE_MAX_RETRIES` and `EMAIL_QUEUE_BACKOFF_MS` to adjust retry behavior.
- Password setup token expiry is configurable via `PASSWORD_SETUP_TOKEN_TTL_HOURS` (default 24 hours).
- Use the `sendTemplatedEmail` utility to send Brevo template emails by providing a `templateId` and `params` object.
- `POST /auth/resend-password-setup` regenerates password setup links using `generatePasswordSetupToken`; requests are rate limited per email or client ID.
- Profile pages send a password reset link without requiring current or new password fields.
- Coordinator notification addresses for volunteer booking updates live in `src/config/coordinatorEmails.json`.
- Staff or agency users can create bookings for unregistered individuals via `POST /bookings/new-client`; staff may review or delete these records through `/new-clients` routes.
- The `new_clients.email` field is nullable; `POST /bookings/new-client` accepts requests without an email address.
- A daily reminder job (`src/utils/bookingReminderJob.ts`) runs at server startup and emails clients about next-day bookings using the `enqueueEmail` queue. It uses `node-cron` with schedule `0 9 * * *` Regina time and exposes `startBookingReminderJob`/`stopBookingReminderJob`.
- A volunteer shift reminder job (`src/utils/volunteerShiftReminderJob.ts`) runs at server startup and emails volunteers about next-day shifts using the same queue. It also uses `node-cron` with the same schedule and exposes `startVolunteerShiftReminderJob`/`stopVolunteerShiftReminderJob`.
- A nightly no-show cleanup job (`src/utils/noShowCleanupJob.ts`) runs at server startup and uses `node-cron` with `0 20 * * *` Regina time to mark past approved bookings as `no_show`. It exposes `startNoShowCleanupJob`/`stopNoShowCleanupJob`.
- A nightly volunteer no-show cleanup job (`src/utils/volunteerNoShowCleanupJob.ts`) runs at server startup and uses `node-cron` with `0 20 * * *` Regina time to mark past approved volunteer bookings as `no_show`. It logs results, emails coordinators, and waits `VOLUNTEER_NO_SHOW_HOURS` (default `24`) after each shift before auto-marking.
- A nightly retention job (`src/utils/bookingRetentionJob.ts`) removes `bookings` and `volunteer_bookings` older than two years and aggregates volunteer stats into the `volunteers` table.
- An expired token cleanup job (`src/utils/expiredTokenCleanupJob.ts`) runs nightly at 3:00 AM Regina time to delete `password_setup_tokens` and `client_email_verifications` rows with `expires_at` more than 10 days ago. It exposes `startExpiredTokenCleanupJob`/`stopExpiredTokenCleanupJob`.
- A daily password token cleanup job (`src/utils/passwordTokenCleanupJob.ts`) runs at server startup and uses `node-cron` with `0 1 * * *` Regina time to delete used or expired password setup tokens. It exposes `startPasswordTokenCleanupJob`/`stopPasswordTokenCleanupJob`.
<<<<<<< HEAD
- A nightly email queue cleanup job (`src/utils/emailQueueCleanupJob.ts`) runs at 3:00 AM Regina time to remove `email_queue` rows with `next_attempt` older than `EMAIL_QUEUE_MAX_AGE_DAYS` days. It logs the remaining queue size and warns when it exceeds `EMAIL_QUEUE_WARNING_SIZE`.
=======
- A yearly log cleanup job (`src/utils/logCleanupJob.ts`) runs every Jan 31 to aggregate the previous year's warehouse and sunshine bag logs then purge those old records from the live tables.
- A nightly blocked slot cleanup job (`src/utils/blockedSlotCleanupJob.ts`) runs at 2:00 AM Regina time to delete past non-recurring blocked slots. It exposes `startBlockedSlotCleanupJob`/`stopBlockedSlotCleanupJob` and can be triggered manually via `POST /blocked-slots/cleanup`.
>>>>>>> ce1956c4

## Project Layout

- Node.js + Express API written in TypeScript.
- `controllers/` – business logic for each resource, grouped by domain (e.g., volunteer, warehouse, admin).
- `routes/` – REST endpoints wiring, organized by matching domain directories.
- `models/` and `db.ts` – PostgreSQL access.
- `middleware/` – shared Express middleware (authentication, validation, etc.).
- `schemas/`, `types/`, and `utils/` – validation, shared types, and helpers.
- The database schema is managed via TypeScript migrations in `src/migrations`. The backend runs pending migrations automatically on startup and logs each applied migration name. You can also run them manually with `npm run migrate`.
- Do not modify `src/setupDatabase.ts` for schema changes; create migrations instead.
- Booking statuses include `'visited'`; staff can mark bookings as `no_show` or `visited` via `/bookings/:id/no-show` and `/bookings/:id/visited`.
- The pantry schedule's booking dialog allows staff to mark a booking as visited while recording cart weights and notes to create a client visit.
- The Manage Booking dialog shows the client's name, profile link, and current-month visit count.
- Bookings accept optional notes; clients may include a message during booking, and staff see it in Manage Booking and Manage Volunteer Shift dialogs.
- Creating a client visit will automatically mark the client's approved booking on that date as visited.
- `/bookings/history?includeVisits=true` merges walk-in visits (`client_visits`) with booking history.
- Staff users automatically receive staff notes from `/bookings/history`; agency users may append `includeStaffNotes=true` to retrieve them.
- Visit history can be filtered by note text using the `notes` query parameter on `/bookings/history`.
- Agencies can filter booking history for multiple clients and paginate results via `/bookings/history?clientIds=1,2&limit=10&offset=0`.
- Staff can create, update, or delete slots and adjust their capacities via `/slots` routes.
- `PUT /slots/capacity` updates the `max_capacity` for all slots.

## Acceptance Tests

For timesheet and leave features, confirm the following before merging:

- [ ] Stat holidays auto-fill expected hours and lock editing.
- [ ] OT shortfalls draw from the bank and report remaining balance.
- [ ] Leave requests can be submitted, approved, and lock the day.
- [ ] Email notifications send using configured Brevo settings.

- Volunteers can earn badges. Use `GET /volunteers/me/stats` to retrieve badges and `POST /volunteers/me/badges` to manually award one. The stats endpoint also returns lifetime volunteer hours, hours served in the current month, total completed shifts, and the current consecutive-week streak. It includes a `milestone` flag when total shifts reach 5, 10, or 25 so the frontend can display a celebration banner. The response also includes `milestoneText`, `familiesServed`, `poundsHandled`, and current-month totals `monthFamiliesServed` and `monthPoundsHandled` so the dashboard can show appreciation messages. Only shifts marked as `completed` contribute to these hours and shift counts; `approved` or `no_show` statuses are ignored.
- Volunteer leaderboard available via `GET /volunteer-stats/leaderboard` returning `{ rank, percentile }` for the current volunteer without exposing names.
- Staff can view top volunteers via `GET /volunteer-stats/ranking` with an optional `roleId` query parameter to filter by role.
- Staff can query `GET /volunteer-stats/no-show-ranking` for a list of volunteers with high no-show rates to surface in management dashboards.
- Group volunteer statistics via `GET /volunteer-stats/group` return total volunteer hours, weekly and monthly food pounds handled, distinct families served in the current month, along with current-month hours and a configurable goal for dashboard progress.
- `GET /slots` returns an empty array with a 200 status on holidays.
- Agencies can retrieve holiday dates via `GET /holidays` to disable bookings on those days.
- Milestone badge awards queue a thank-you card email and expose a downloadable card link via `/stats`.
- Volunteers see a random appreciation message on login.
- The volunteer dashboard rotates encouragement messages when no milestone is reached.
- The volunteer dashboard shows a monthly contribution line chart of shift counts.
- Self-service client registration with email OTP verification is implemented but currently disabled.

## Development Guidelines

- Preserve the separation between controllers, routes, models, and middleware in the backend.
- Use Zod schemas for validation and keep TypeScript types in sync.<|MERGE_RESOLUTION|>--- conflicted
+++ resolved
@@ -34,12 +34,9 @@
 - A nightly retention job (`src/utils/bookingRetentionJob.ts`) removes `bookings` and `volunteer_bookings` older than two years and aggregates volunteer stats into the `volunteers` table.
 - An expired token cleanup job (`src/utils/expiredTokenCleanupJob.ts`) runs nightly at 3:00 AM Regina time to delete `password_setup_tokens` and `client_email_verifications` rows with `expires_at` more than 10 days ago. It exposes `startExpiredTokenCleanupJob`/`stopExpiredTokenCleanupJob`.
 - A daily password token cleanup job (`src/utils/passwordTokenCleanupJob.ts`) runs at server startup and uses `node-cron` with `0 1 * * *` Regina time to delete used or expired password setup tokens. It exposes `startPasswordTokenCleanupJob`/`stopPasswordTokenCleanupJob`.
-<<<<<<< HEAD
 - A nightly email queue cleanup job (`src/utils/emailQueueCleanupJob.ts`) runs at 3:00 AM Regina time to remove `email_queue` rows with `next_attempt` older than `EMAIL_QUEUE_MAX_AGE_DAYS` days. It logs the remaining queue size and warns when it exceeds `EMAIL_QUEUE_WARNING_SIZE`.
-=======
 - A yearly log cleanup job (`src/utils/logCleanupJob.ts`) runs every Jan 31 to aggregate the previous year's warehouse and sunshine bag logs then purge those old records from the live tables.
 - A nightly blocked slot cleanup job (`src/utils/blockedSlotCleanupJob.ts`) runs at 2:00 AM Regina time to delete past non-recurring blocked slots. It exposes `startBlockedSlotCleanupJob`/`stopBlockedSlotCleanupJob` and can be triggered manually via `POST /blocked-slots/cleanup`.
->>>>>>> ce1956c4
 
 ## Project Layout
 
