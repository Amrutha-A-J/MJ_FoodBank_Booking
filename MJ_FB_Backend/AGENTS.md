--- conflicted
+++ resolved
@@ -31,12 +31,9 @@
 - A volunteer shift reminder job (`src/utils/volunteerShiftReminderJob.ts`) runs at server startup and emails volunteers about next-day shifts using the same queue. It also uses `node-cron` with the same schedule and exposes `startVolunteerShiftReminderJob`/`stopVolunteerShiftReminderJob`.
 - A nightly no-show cleanup job (`src/utils/noShowCleanupJob.ts`) runs at server startup and uses `node-cron` with `0 20 * * *` Regina time to mark past approved bookings as `no_show`. It exposes `startNoShowCleanupJob`/`stopNoShowCleanupJob`.
 - A nightly volunteer no-show cleanup job (`src/utils/volunteerNoShowCleanupJob.ts`) runs at server startup and uses `node-cron` with `0 20 * * *` Regina time to mark past approved volunteer bookings as `no_show`. It logs results, emails coordinators, and waits `VOLUNTEER_NO_SHOW_HOURS` (default `24`) after each shift before auto-marking.
-<<<<<<< HEAD
 - A nightly retention job (`src/utils/bookingRetentionJob.ts`) removes `bookings` and `volunteer_bookings` older than two years and aggregates volunteer stats into the `volunteers` table.
-=======
 - An expired token cleanup job (`src/utils/expiredTokenCleanupJob.ts`) runs nightly at 3:00 AM Regina time to delete `password_setup_tokens` and `client_email_verifications` rows with `expires_at` more than 10 days ago. It exposes `startExpiredTokenCleanupJob`/`stopExpiredTokenCleanupJob`.
 - A daily password token cleanup job (`src/utils/passwordTokenCleanupJob.ts`) runs at server startup and uses `node-cron` with `0 1 * * *` Regina time to delete used or expired password setup tokens. It exposes `startPasswordTokenCleanupJob`/`stopPasswordTokenCleanupJob`.
->>>>>>> a086da8f
 
 ## Project Layout
 
