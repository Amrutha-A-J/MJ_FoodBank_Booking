import mockDb from './utils/mockDb';
import { createDeliveryOrder } from '../src/controllers/deliveryOrderController';
import { sendTemplatedEmail } from '../src/utils/emailUtils';

jest.mock('../src/utils/emailUtils', () => ({
  sendTemplatedEmail: jest.fn(),
}));

const flushPromises = () => new Promise(process.nextTick);

describe('deliveryOrderController', () => {
  beforeEach(() => {
    (mockDb.query as jest.Mock).mockReset();
    (sendTemplatedEmail as jest.Mock).mockReset();
  });

  describe('createDeliveryOrder', () => {
<<<<<<< HEAD
    it('rejects selections exceeding category limits', async () => {
      (mockDb.query as jest.Mock)
        .mockResolvedValueOnce({ rows: [{ count: '0' }], rowCount: 1 })
        .mockResolvedValueOnce({
          rows: [
            {
              itemId: 11,
              categoryId: 5,
              itemName: 'Canned Soup',
              categoryName: 'Pantry',
              maxItems: 1,
            },
          ],
          rowCount: 1,
        });
=======
    it('rejects selections exceeding category limits after normalizing duplicates', async () => {
      (mockDb.query as jest.Mock).mockResolvedValueOnce({
        rows: [
          {
            itemId: 11,
            categoryId: 5,
            itemName: 'Canned Soup',
            categoryName: 'Pantry',
            maxItems: 3,
          },
        ],
        rowCount: 1,
      });
>>>>>>> e743cb0b

      const req = {
        user: { role: 'delivery', id: '123', type: 'user' },
        body: {
          clientId: 123,
          address: '123 Main St',
          phone: '555-1111',
          email: 'client@example.com',
          selections: [
            { itemId: 11, quantity: 2 },
            { itemId: 11, quantity: 2 },
          ],
        },
      } as any;
      const res = {
        status: jest.fn().mockReturnThis(),
        json: jest.fn(),
      } as any;

      await createDeliveryOrder(req, res, jest.fn());
      await flushPromises();

      expect(res.status).toHaveBeenCalledWith(400);
      expect(res.json).toHaveBeenCalledWith({
        message: 'Too many items selected for Pantry. Limit is 3.',
      });
<<<<<<< HEAD
      expect(mockDb.query).toHaveBeenCalledTimes(2);
      expect(mockDb.query).toHaveBeenNthCalledWith(
        1,
        expect.stringContaining('FROM delivery_orders'),
        [123],
=======
      expect(mockDb.query).toHaveBeenCalledTimes(1);
      expect(mockDb.query).toHaveBeenCalledWith(
        expect.stringContaining('FROM delivery_items'),
        [[11]],
>>>>>>> e743cb0b
      );
      expect(sendTemplatedEmail).not.toHaveBeenCalled();
    });

    it('creates an order and notifies staff via email', async () => {
      const submittedAt = new Date('2024-06-01T15:30:00Z');
      (mockDb.query as jest.Mock)
        .mockResolvedValueOnce({ rows: [{ count: '1' }], rowCount: 1 })
        .mockResolvedValueOnce({
          rows: [
            {
              itemId: 21,
              categoryId: 8,
              itemName: 'Whole Wheat Bread',
              categoryName: 'Bakery',
              maxItems: 3,
            },
          ],
          rowCount: 1,
        })
        .mockResolvedValueOnce({
          rows: [
            {
              id: 77,
              clientId: 456,
              address: '456 Elm St',
              phone: '555-2222',
              email: 'shopper@example.com',
              createdAt: submittedAt,
            },
          ],
          rowCount: 1,
        })
        .mockResolvedValueOnce({ rows: [], rowCount: 0 });

      const req = {
        user: { role: 'staff', id: '99', type: 'staff' },
        body: {
          clientId: 456,
          address: '456 Elm St',
          phone: '555-2222',
          email: 'shopper@example.com',
          selections: [
            { itemId: 21, quantity: 2 },
          ],
        },
      } as any;
      const res = {
        status: jest.fn().mockReturnThis(),
        json: jest.fn(),
      } as any;

      await createDeliveryOrder(req, res, jest.fn());
      await flushPromises();

      expect(mockDb.query).toHaveBeenNthCalledWith(
        1,
        expect.stringContaining('FROM delivery_orders'),
        [456],
      );
      expect(mockDb.query).toHaveBeenNthCalledWith(
        2,
        expect.stringContaining('FROM delivery_items'),
        [[21]],
      );
      expect(mockDb.query).toHaveBeenNthCalledWith(
        3,
        expect.stringContaining('INSERT INTO delivery_orders'),
        [456, '456 Elm St', '555-2222', 'shopper@example.com'],
      );
      expect(mockDb.query).toHaveBeenNthCalledWith(
        4,
        expect.stringContaining('INSERT INTO delivery_order_items'),
        [77, 21, 2],
      );

      expect(res.status).toHaveBeenCalledWith(201);
      expect(res.json).toHaveBeenCalledWith({
        id: 77,
        clientId: 456,
        address: '456 Elm St',
        phone: '555-2222',
        email: 'shopper@example.com',
        createdAt: submittedAt.toISOString(),
        items: [
          {
            itemId: 21,
            quantity: 2,
            itemName: 'Whole Wheat Bread',
            categoryId: 8,
            categoryName: 'Bakery',
          },
        ],
      });

      expect(sendTemplatedEmail).toHaveBeenCalledWith({
        to: 'amrutha.laxman@mjfoodbank.org',
        templateId: 16,
        params: {
          orderId: 77,
          clientId: 456,
          address: '456 Elm St',
          phone: '555-2222',
          email: 'shopper@example.com',
          itemList: 'Bakery: Whole Wheat Bread x2',
          createdAt: submittedAt.toISOString(),
        },
      });
    });

    it('rejects a third order in the same month', async () => {
      (mockDb.query as jest.Mock).mockResolvedValueOnce({
        rows: [{ count: '2' }],
        rowCount: 1,
      });

      const req = {
        user: { role: 'delivery', id: '321', type: 'user' },
        body: {
          clientId: 321,
          address: '789 Pine Ave',
          phone: '555-3333',
          email: 'third@example.com',
          selections: [
            { itemId: 42, quantity: 1 },
          ],
        },
      } as any;
      const res = {
        status: jest.fn().mockReturnThis(),
        json: jest.fn(),
      } as any;

      await createDeliveryOrder(req, res, jest.fn());
      await flushPromises();

      expect(res.status).toHaveBeenCalledWith(400);
      expect(res.json).toHaveBeenCalledWith({
        message: "You've reached the monthly delivery limit",
      });
      expect(mockDb.query).toHaveBeenCalledTimes(1);
      expect(mockDb.query).toHaveBeenCalledWith(
        expect.stringContaining('FROM delivery_orders'),
        [321],
      );
      expect(sendTemplatedEmail).not.toHaveBeenCalled();
    });
  });
});<|MERGE_RESOLUTION|>--- conflicted
+++ resolved
@@ -15,7 +15,6 @@
   });
 
   describe('createDeliveryOrder', () => {
-<<<<<<< HEAD
     it('rejects selections exceeding category limits', async () => {
       (mockDb.query as jest.Mock)
         .mockResolvedValueOnce({ rows: [{ count: '0' }], rowCount: 1 })
@@ -31,7 +30,6 @@
           ],
           rowCount: 1,
         });
-=======
     it('rejects selections exceeding category limits after normalizing duplicates', async () => {
       (mockDb.query as jest.Mock).mockResolvedValueOnce({
         rows: [
@@ -45,7 +43,7 @@
         ],
         rowCount: 1,
       });
->>>>>>> e743cb0b
+
 
       const req = {
         user: { role: 'delivery', id: '123', type: 'user' },
@@ -72,18 +70,15 @@
       expect(res.json).toHaveBeenCalledWith({
         message: 'Too many items selected for Pantry. Limit is 3.',
       });
-<<<<<<< HEAD
       expect(mockDb.query).toHaveBeenCalledTimes(2);
       expect(mockDb.query).toHaveBeenNthCalledWith(
         1,
         expect.stringContaining('FROM delivery_orders'),
         [123],
-=======
       expect(mockDb.query).toHaveBeenCalledTimes(1);
       expect(mockDb.query).toHaveBeenCalledWith(
         expect.stringContaining('FROM delivery_items'),
         [[11]],
->>>>>>> e743cb0b
       );
       expect(sendTemplatedEmail).not.toHaveBeenCalled();
     });
