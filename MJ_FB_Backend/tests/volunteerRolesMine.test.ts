import request from 'supertest';
import express from 'express';
import volunteerRolesRouter from '../src/routes/volunteer/volunteerRoles';
import pool from '../src/db';
import { setHolidays } from '../src/utils/holidayCache';

jest.mock('../src/middleware/authMiddleware', () => ({
  authMiddleware: (req: any, _res: express.Response, next: express.NextFunction) => {
    req.user = { id: 1, role: 'volunteer' };
    next();
  },
  authorizeRoles: () => (_req: express.Request, _res: express.Response, next: express.NextFunction) => next(),
}));

const app = express();
app.use(express.json());
app.use('/volunteer-roles', volunteerRolesRouter);

describe('GET /volunteer-roles/mine', () => {
<<<<<<< HEAD
  beforeEach(() => {
    setHolidays(null);
  });
=======
  beforeEach(() => setHolidays(null));

>>>>>>> cb0edbca
  it('excludes restricted categories on weekends', async () => {
    (pool.query as jest.Mock)
      .mockResolvedValueOnce({ rows: [{ role_id: 1 }], rowCount: 1 })
      .mockResolvedValueOnce({ rows: [{ exists: false }], rowCount: 1 })
      .mockResolvedValueOnce({
        rows: [
          {
            id: 1,
            role_id: 1,
            name: 'Pantry Helper',
            start_time: '09:00:00',
            end_time: '12:00:00',
            max_volunteers: 5,
            category_id: 1,
            is_wednesday_slot: false,
            is_active: true,
            category_name: 'Pantry',
            booked: '0',
          },
        ],
      });

    const res = await request(app)
      .get('/volunteer-roles/mine')
      .query({ date: '2025-01-04' });

    expect(res.status).toBe(200);
    expect(res.body).toEqual([]);
  });

  it('allows gardening roles on weekends', async () => {
    (pool.query as jest.Mock)
      .mockResolvedValueOnce({ rows: [{ role_id: 1 }], rowCount: 1 })
      .mockResolvedValueOnce({ rows: [{ exists: false }], rowCount: 1 })
      .mockResolvedValueOnce({
        rows: [
          {
            id: 1,
            role_id: 1,
            name: 'Garden Helper',
            start_time: '09:00:00',
            end_time: '12:00:00',
            max_volunteers: 3,
            category_id: 3,
            is_wednesday_slot: false,
            is_active: true,
            category_name: 'Gardening',
            booked: '0',
            date: '2025-01-04',
          },
        ],
      });

    const res = await request(app)
      .get('/volunteer-roles/mine')
      .query({ date: '2025-01-04' });

    expect(res.status).toBe(200);
    expect(res.body).toEqual([
      {
        id: 1,
        role_id: 1,
        name: 'Garden Helper',
        start_time: '09:00:00',
        end_time: '12:00:00',
        max_volunteers: 3,
        category_id: 3,
        is_wednesday_slot: false,
        is_active: true,
        category_name: 'Gardening',
        booked: 0,
        available: 3,
        status: 'available',
        date: '2025-01-04',
      },
    ]);
  });

  it('excludes restricted categories on holidays', async () => {
    setHolidays(new Map([[ '2025-01-01', '' ]]));
    (pool.query as jest.Mock)
      .mockResolvedValueOnce({ rows: [{ role_id: 1 }], rowCount: 1 })
<<<<<<< HEAD
=======
      .mockResolvedValueOnce({ rows: [{ exists: true }], rowCount: 1 })
      .mockResolvedValueOnce({
        rows: [{ date: '2025-01-01', reason: 'Holiday' }],
      })
>>>>>>> cb0edbca
      .mockResolvedValueOnce({
        rows: [
          {
            id: 1,
            role_id: 1,
            name: 'Pantry Helper',
            start_time: '09:00:00',
            end_time: '12:00:00',
            max_volunteers: 5,
            category_id: 1,
            is_wednesday_slot: false,
            is_active: true,
            category_name: 'Pantry',
            booked: '0',
          },
        ],
      });

    const res = await request(app)
      .get('/volunteer-roles/mine')
      .query({ date: '2025-01-01' });

    expect(res.status).toBe(200);
    expect(res.body).toEqual([]);
  });
});<|MERGE_RESOLUTION|>--- conflicted
+++ resolved
@@ -17,14 +17,10 @@
 app.use('/volunteer-roles', volunteerRolesRouter);
 
 describe('GET /volunteer-roles/mine', () => {
-<<<<<<< HEAD
   beforeEach(() => {
     setHolidays(null);
   });
-=======
-  beforeEach(() => setHolidays(null));
 
->>>>>>> cb0edbca
   it('excludes restricted categories on weekends', async () => {
     (pool.query as jest.Mock)
       .mockResolvedValueOnce({ rows: [{ role_id: 1 }], rowCount: 1 })
@@ -107,13 +103,10 @@
     setHolidays(new Map([[ '2025-01-01', '' ]]));
     (pool.query as jest.Mock)
       .mockResolvedValueOnce({ rows: [{ role_id: 1 }], rowCount: 1 })
-<<<<<<< HEAD
-=======
       .mockResolvedValueOnce({ rows: [{ exists: true }], rowCount: 1 })
       .mockResolvedValueOnce({
         rows: [{ date: '2025-01-01', reason: 'Holiday' }],
       })
->>>>>>> cb0edbca
       .mockResolvedValueOnce({
         rows: [
           {
