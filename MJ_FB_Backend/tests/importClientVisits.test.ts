import request from 'supertest';
import express from 'express';
import clientVisitsRouter from '../src/routes/clientVisits';
import pool from '../src/db';
import readXlsxFile from 'read-excel-file/node';

jest.mock('read-excel-file/node');

jest.mock('../src/middleware/authMiddleware', () => ({
  authMiddleware: (_req: any, _res: express.Response, next: express.NextFunction) => {
    (_req as any).user = { id: 1, role: 'staff', access: ['pantry'] };
    next();
  },
  authorizeAccess: () => (_req: any, _res: express.Response, next: express.NextFunction) => next(),
  authorizeRoles: () => (_req: any, _res: express.Response, next: express.NextFunction) => next(),
  optionalAuthMiddleware: (_req: any, _res: express.Response, next: express.NextFunction) => next(),
}));

const app = express();
app.use(express.json());
app.use('/client-visits', clientVisitsRouter);

describe('client visit xlsx import', () => {
  beforeEach(() => {
    jest.clearAllMocks();
  });

<<<<<<< HEAD
  it('imports visits for existing clients', async () => {
    const sheets = [{ name: '2024-05-01' }];
    const sheetRows = [
      ['family size', 'weight with cart', 'weight without cart', 'pet item', 'client id'],
      ['2A1C', 30, 20, 1, 123],
    ];
    (readXlsxFile as jest.Mock)
      .mockResolvedValueOnce(sheets)
      .mockResolvedValueOnce(sheetRows);
=======
  it('skips duplicate visits when strategy is skip', async () => {
    const mockRead = readXlsxFile as jest.Mock;
    mockRead.mockImplementation((_buf, options) => {
      if (options?.getSheets) return Promise.resolve([{ name: '2024-05-01' }]);
      if (options?.sheet === '2024-05-01') {
        return Promise.resolve([
          ['family size', 'weight with cart', 'weight without cart', 'pet item', 'client id'],
          ['1A', 30, 20, 0, 123],
        ]);
      }
      return Promise.resolve([]);
    });
>>>>>>> e63fe362
    const buffer = Buffer.from('xlsx');
    const queryMock = jest
      .fn()
      .mockResolvedValueOnce({}) // BEGIN
      .mockResolvedValueOnce({ rows: [{ client_id: 123 }], rowCount: 1 }) // select client
      .mockResolvedValueOnce({ rows: [{ id: 5 }], rowCount: 1 }) // select visit
      .mockResolvedValueOnce({}); // COMMIT
    (pool.connect as jest.Mock).mockResolvedValue({ query: queryMock, release: jest.fn() });

    const res = await request(app)
      .post('/client-visits/import/xlsx?duplicateStrategy=skip')
      .attach('file', buffer, 'visits.xlsx');

    expect(res.status).toBe(200);
<<<<<<< HEAD
    expect(res.body).toEqual({ imported: 1, newClients: [], errors: {} });
    expect(queryMock).toHaveBeenCalledWith(
      expect.stringContaining('INSERT INTO client_visits'),
      ['2024-05-01', 123, 30, 20, 1, 2, 1],
    );
  });

  it('creates missing clients on import', async () => {
    const sheets = [{ name: '2024-05-01' }];
    const sheetRows = [
      ['family size', 'weight with cart', 'weight without cart', 'pet item', 'client id'],
      ['1A', 30, 20, 0, 555],
    ];
    (readXlsxFile as jest.Mock)
      .mockResolvedValueOnce(sheets)
      .mockResolvedValueOnce(sheetRows);
=======
    expect(queryMock).not.toHaveBeenCalledWith(
      expect.stringContaining('INSERT INTO client_visits'),
      expect.anything(),
    );
    expect(queryMock).not.toHaveBeenCalledWith(
      expect.stringContaining('UPDATE client_visits'),
      expect.anything(),
    );
  });

  it('updates duplicate visits when strategy is update', async () => {
    const mockRead = readXlsxFile as jest.Mock;
    mockRead.mockImplementation((_buf, options) => {
      if (options?.getSheets) return Promise.resolve([{ name: '2024-05-01' }]);
      if (options?.sheet === '2024-05-01') {
        return Promise.resolve([
          ['family size', 'weight with cart', 'weight without cart', 'pet item', 'client id'],
          ['1A', 30, 20, 0, 123],
        ]);
      }
      return Promise.resolve([]);
    });
>>>>>>> e63fe362
    const buffer = Buffer.from('xlsx');
    const queryMock = jest
      .fn()
      .mockResolvedValueOnce({}) // BEGIN
      .mockResolvedValueOnce({ rows: [{ client_id: 123 }], rowCount: 1 }) // select client
      .mockResolvedValueOnce({ rows: [{ id: 5 }], rowCount: 1 }) // select visit
      .mockResolvedValueOnce({}) // UPDATE visit
      .mockResolvedValueOnce({}) // refresh count
      .mockResolvedValueOnce({}); // COMMIT
    (pool.connect as jest.Mock).mockResolvedValue({ query: queryMock, release: jest.fn() });

    const res = await request(app)
      .post('/client-visits/import/xlsx?duplicateStrategy=update')
      .attach('file', buffer, 'visits.xlsx');

    expect(res.status).toBe(200);
<<<<<<< HEAD
    expect(res.body).toEqual({ imported: 1, newClients: [555], errors: {} });
    expect(queryMock).toHaveBeenNthCalledWith(
      3,
      expect.stringContaining('INSERT INTO clients'),
      [555, 'https://portal.link2feed.ca/org/1605/intake/555'],
    );
    expect(queryMock).toHaveBeenCalledWith(
      expect.stringContaining('INSERT INTO client_visits'),
      ['2024-05-01', 555, 30, 20, 0, 1, 0],
    );
  });

  it('deletes uploaded file after import', async () => {
    const sheets = [{ name: '2024-05-01' }];
    const sheetRows = [
      ['family size', 'weight with cart', 'weight without cart', 'pet item', 'client id'],
      ['2A1C', 30, 20, 1, 123],
    ];
    (readXlsxFile as jest.Mock)
      .mockResolvedValueOnce(sheets)
      .mockResolvedValueOnce(sheetRows);
    const buffer = Buffer.from('xlsx');
    const queryMock = jest
      .fn()
      .mockResolvedValueOnce({}) // BEGIN
      .mockResolvedValueOnce({ rows: [{ client_id: 123 }], rowCount: 1 }) // select client
      .mockResolvedValueOnce({}) // insert visit
      .mockResolvedValueOnce({}) // refresh count
      .mockResolvedValueOnce({}); // COMMIT
    (pool.connect as jest.Mock).mockResolvedValue({ query: queryMock, release: jest.fn() });

    const unlinkMock = jest.spyOn(fs, 'unlink').mockResolvedValueOnce();

    const req: any = { file: { buffer, path: '/tmp/upload.xlsx' } };
    const res: any = { json: jest.fn(), status: jest.fn(() => res) };
    const next = jest.fn();

    await bulkImportVisits(req, res, next);

    expect(unlinkMock).toHaveBeenCalledWith('/tmp/upload.xlsx');
    expect(res.json).toHaveBeenCalledWith({ imported: 1, newClients: [], errors: {} });
=======
    expect(queryMock).toHaveBeenCalledWith(
      expect.stringContaining('UPDATE client_visits'),
      expect.arrayContaining([30, 20, 0, 1, 0, 5]),
    );
  });

  it('returns validation summary on dry run', async () => {
    const mockRead = readXlsxFile as jest.Mock;
    mockRead.mockImplementation((_buf, options) => {
      if (options?.getSheets) {
        return Promise.resolve([{ name: '2024-05-01' }, { name: '2024-05-02' }]);
      }
      if (options?.sheet === '2024-05-01') {
        return Promise.resolve([
          ['family size', 'weight with cart', 'weight without cart', 'pet item', 'client id'],
          ['1A', 30, 20, 0, 123],
        ]);
      }
      if (options?.sheet === '2024-05-02') {
        return Promise.resolve([
          ['family size', 'weight with cart', 'weight without cart', 'pet item', 'client id'],
          ['bad', 30, 20, 0, 123],
        ]);
      }
      return Promise.resolve([]);
    });

    const buffer = Buffer.from('xlsx');
    const res = await request(app)
      .post('/client-visits/import/xlsx?duplicateStrategy=skip&dryRun=true')
      .attach('file', buffer, 'visits.xlsx');
>>>>>>> e63fe362

    expect(res.status).toBe(200);
    expect(res.body).toEqual([
      { date: '2024-05-01', rowCount: 1, errors: [] },
      { date: '2024-05-02', rowCount: 1, errors: [expect.any(String)] },
    ]);
    expect(pool.connect).not.toHaveBeenCalled();
  });

  it('returns error for invalid sheet name', async () => {
    const sheets = [{ name: 'Sheet1' }];
    (readXlsxFile as jest.Mock).mockResolvedValueOnce(sheets);
    const buffer = Buffer.from('xlsx');
    const queryMock = jest.fn().mockResolvedValueOnce({}).mockResolvedValueOnce({});
    (pool.connect as jest.Mock).mockResolvedValue({ query: queryMock, release: jest.fn() });

    const res = await request(app).post('/client-visits/import').attach('file', buffer, 'visits.xlsx');

    expect(res.status).toBe(200);
    expect(res.body).toEqual({ imported: 0, newClients: [], errors: { Sheet1: ['Invalid sheet name'] } });
    expect(queryMock).toHaveBeenCalledTimes(2);
  });

  it('aggregates errors per sheet', async () => {
    const sheets = [{ name: '2024-05-01' }, { name: '2024-05-02' }];
    const sheet1Rows = [
      ['family size', 'weight with cart', 'weight without cart', 'pet item', 'client id'],
      ['1A', 30, 20, 0, 123],
    ];
    const sheet2Rows = [
      ['family size', 'weight with cart', 'weight without cart', 'pet item', 'client id'],
      ['1A', 'bad', 20, 0, 456],
    ];
    (readXlsxFile as jest.Mock)
      .mockResolvedValueOnce(sheets)
      .mockResolvedValueOnce(sheet1Rows)
      .mockResolvedValueOnce(sheet2Rows);
    const buffer = Buffer.from('xlsx');
    const queryMock = jest
      .fn()
      .mockResolvedValueOnce({}) // BEGIN
      .mockResolvedValueOnce({ rows: [{ client_id: 123 }], rowCount: 1 }) // select client
      .mockResolvedValueOnce({}) // insert visit
      .mockResolvedValueOnce({}) // refresh count
      .mockResolvedValueOnce({}); // COMMIT
    (pool.connect as jest.Mock).mockResolvedValue({ query: queryMock, release: jest.fn() });

    const res = await request(app).post('/client-visits/import').attach('file', buffer, 'visits.xlsx');

    expect(res.status).toBe(200);
    expect(res.body.imported).toBe(1);
    expect(res.body.errors['2024-05-02'][0]).toMatch('Row 2');
    expect(queryMock).toHaveBeenCalledWith(
      expect.stringContaining('INSERT INTO client_visits'),
      ['2024-05-01', 123, 30, 20, 0, 1, 0],
    );
  });
});<|MERGE_RESOLUTION|>--- conflicted
+++ resolved
@@ -25,7 +25,6 @@
     jest.clearAllMocks();
   });
 
-<<<<<<< HEAD
   it('imports visits for existing clients', async () => {
     const sheets = [{ name: '2024-05-01' }];
     const sheetRows = [
@@ -35,7 +34,7 @@
     (readXlsxFile as jest.Mock)
       .mockResolvedValueOnce(sheets)
       .mockResolvedValueOnce(sheetRows);
-=======
+
   it('skips duplicate visits when strategy is skip', async () => {
     const mockRead = readXlsxFile as jest.Mock;
     mockRead.mockImplementation((_buf, options) => {
@@ -48,7 +47,6 @@
       }
       return Promise.resolve([]);
     });
->>>>>>> e63fe362
     const buffer = Buffer.from('xlsx');
     const queryMock = jest
       .fn()
@@ -63,7 +61,6 @@
       .attach('file', buffer, 'visits.xlsx');
 
     expect(res.status).toBe(200);
-<<<<<<< HEAD
     expect(res.body).toEqual({ imported: 1, newClients: [], errors: {} });
     expect(queryMock).toHaveBeenCalledWith(
       expect.stringContaining('INSERT INTO client_visits'),
@@ -80,7 +77,7 @@
     (readXlsxFile as jest.Mock)
       .mockResolvedValueOnce(sheets)
       .mockResolvedValueOnce(sheetRows);
-=======
+
     expect(queryMock).not.toHaveBeenCalledWith(
       expect.stringContaining('INSERT INTO client_visits'),
       expect.anything(),
@@ -103,7 +100,6 @@
       }
       return Promise.resolve([]);
     });
->>>>>>> e63fe362
     const buffer = Buffer.from('xlsx');
     const queryMock = jest
       .fn()
@@ -120,7 +116,6 @@
       .attach('file', buffer, 'visits.xlsx');
 
     expect(res.status).toBe(200);
-<<<<<<< HEAD
     expect(res.body).toEqual({ imported: 1, newClients: [555], errors: {} });
     expect(queryMock).toHaveBeenNthCalledWith(
       3,
@@ -162,7 +157,7 @@
 
     expect(unlinkMock).toHaveBeenCalledWith('/tmp/upload.xlsx');
     expect(res.json).toHaveBeenCalledWith({ imported: 1, newClients: [], errors: {} });
-=======
+    
     expect(queryMock).toHaveBeenCalledWith(
       expect.stringContaining('UPDATE client_visits'),
       expect.arrayContaining([30, 20, 0, 1, 0, 5]),
@@ -194,7 +189,6 @@
     const res = await request(app)
       .post('/client-visits/import/xlsx?duplicateStrategy=skip&dryRun=true')
       .attach('file', buffer, 'visits.xlsx');
->>>>>>> e63fe362
 
     expect(res.status).toBe(200);
     expect(res.body).toEqual([
