--- conflicted
+++ resolved
@@ -38,7 +38,6 @@
 
 beforeEach(() => {
   jest.clearAllMocks();
-<<<<<<< HEAD
   mockClient = {
     query: jest.fn().mockResolvedValue({ rows: [] }),
     release: jest.fn(),
@@ -48,13 +47,11 @@
   (bookingUtils.countVisitsAndBookingsForMonth as jest.Mock).mockResolvedValue(0);
   (bookingUtils.findUpcomingBooking as jest.Mock).mockResolvedValue(null);
   (bookingUtils.isDateWithinCurrentOrNextMonth as jest.Mock).mockReturnValue(true);
-=======
   (pool.connect as jest.Mock).mockResolvedValue({
     query: jest.fn().mockResolvedValue({ rows: [], rowCount: 0 }),
     release: jest.fn(),
   });
   (pool.query as jest.Mock).mockResolvedValue({ rows: [{ bookings_this_month: 0 }], rowCount: 0 });
->>>>>>> a02dc6c8
 });
 
 describe('POST /bookings capacity check', () => {
@@ -77,7 +74,6 @@
     expect(res.body).toHaveProperty('message', 'Slot full on selected date');
     expect(bookingRepository.insertBooking).not.toHaveBeenCalled();
   });
-<<<<<<< HEAD
 
   it('returns a controlled error when visit count query fails', async () => {
     (jwt.verify as jest.Mock).mockReturnValue({
@@ -113,7 +109,7 @@
     expect(res.body.message).not.toContain('current transaction is aborted');
     expect(mockClient.query).toHaveBeenCalledWith('ROLLBACK');
     expect(bookingRepository.checkSlotCapacity).not.toHaveBeenCalled();
-=======
+  });
 });
 
 describe('checkSlotCapacity', () => {
@@ -126,6 +122,5 @@
       message: 'Transaction aborted, please retry',
       status: 503,
     });
->>>>>>> a02dc6c8
   });
 });