import request from 'supertest';
import express from 'express';
import volunteersRouter from '../src/routes/volunteer/volunteers';
import pool from '../src/db';
import bcrypt from 'bcrypt';
import jwt from 'jsonwebtoken';
import { generatePasswordSetupToken } from '../src/utils/passwordSetupUtils';
import { sendTemplatedEmail } from '../src/utils/emailUtils';
import config from '../src/config';

jest.mock('bcrypt');
jest.mock('jsonwebtoken');
jest.mock('../src/utils/passwordSetupUtils');
jest.mock('../src/utils/emailUtils', () => ({
  sendTemplatedEmail: jest.fn(),
}));
jest.mock('../src/middleware/authMiddleware', () => ({
  authMiddleware: (_req: express.Request, _res: express.Response, next: express.NextFunction) => next(),
  authorizeRoles: () => (_req: express.Request, _res: express.Response, next: express.NextFunction) => next(),
  authorizeAccess: () => (_req: express.Request, _res: express.Response, next: express.NextFunction) => next(),
}));

const app = express();
app.use(express.json());
app.use((req, _res, next) => {
  (req as any).user = { id: 1, role: 'volunteer' };
  next();
});
app.use('/volunteers', volunteersRouter);

describe('Volunteer routes role ID validation', () => {
  beforeEach(() => {
    jest.clearAllMocks();
  });

  it('creates a volunteer when role IDs are valid', async () => {
    (pool.query as jest.Mock)
      .mockResolvedValueOnce({ rowCount: 0, rows: [] }) // emailCheck
      .mockResolvedValueOnce({ rowCount: 2, rows: [{ id: 1 }, { id: 2 }] }) // validRoles
      .mockResolvedValueOnce({ rows: [{ id: 5 }] }) // insert volunteer
      .mockResolvedValueOnce({}); // insert trained roles
    (generatePasswordSetupToken as jest.Mock).mockResolvedValue('tok');

    const res = await request(app).post('/volunteers').send({
      firstName: 'John',
      lastName: 'Doe',
      email: 'john@example.com',
      phone: '123',
      roleIds: [1, 2],
      onlineAccess: true,
    });

    expect(res.status).toBe(201);
    expect(res.body).toEqual({ id: 5 });
    expect((pool.query as jest.Mock).mock.calls[1][0]).toMatch(/SELECT id FROM volunteer_roles/);
    expect(generatePasswordSetupToken).toHaveBeenCalledWith('volunteers', 5);
    expect(sendTemplatedEmail).toHaveBeenCalledWith(
      expect.objectContaining({ templateId: config.passwordSetupTemplateId }),
    );
  });

  it('updates trained areas when role IDs are valid', async () => {
    (pool.query as jest.Mock)
      .mockResolvedValueOnce({ rowCount: 2, rows: [{ id: 1 }, { id: 2 }] }) // validRoles
      .mockResolvedValueOnce({}) // delete existing roles
      .mockResolvedValueOnce({}); // insert new roles

    const res = await request(app)
      .put('/volunteers/1/trained-areas')
      .send({ roleIds: [1, 2] });

    expect(res.status).toBe(200);
    expect(res.body).toEqual({ id: 1, roleIds: [1, 2] });
    expect((pool.query as jest.Mock).mock.calls[0][0]).toMatch(/SELECT id FROM volunteer_roles/);
  });

  it('returns invalid role IDs when creating volunteer', async () => {
    (pool.query as jest.Mock)
      .mockResolvedValueOnce({ rowCount: 1, rows: [{ id: 1 }] }); // validRoles
    const res = await request(app).post('/volunteers').send({
      firstName: 'John',
      lastName: 'Doe',
      roleIds: [1, 2],
      onlineAccess: false,
    });
    expect(res.status).toBe(400);
    expect(res.body).toEqual({ message: 'Invalid roleIds', invalidIds: [2] });
  });

  it('requires email when online access enabled', async () => {
    const res = await request(app).post('/volunteers').send({
      firstName: 'Jane',
      lastName: 'Doe',
      roleIds: [1],
      onlineAccess: true,
    });
    expect(res.status).toBe(400);
    expect(res.body).toEqual({ message: 'Email required for online account' });
  });

<<<<<<< HEAD
  it('rejects duplicate email regardless of case', async () => {
    (pool.query as jest.Mock).mockResolvedValueOnce({ rowCount: 1, rows: [{ id: 2 }] });
    const res = await request(app).post('/volunteers').send({
      firstName: 'Jane',
      lastName: 'Doe',
      email: 'John@Example.com',
      phone: '123',
      roleIds: [1],
      onlineAccess: true,
    });
    expect(res.status).toBe(400);
    expect(res.body).toEqual({ message: 'Email already exists' });
    expect((pool.query as jest.Mock).mock.calls[0][0]).toMatch(
      /LOWER\(email\) = LOWER\(\$1\)/,
    );
=======
  it('does not create a token when email is missing', async () => {
    (pool.query as jest.Mock)
      .mockResolvedValueOnce({ rowCount: 2, rows: [{ id: 1 }, { id: 2 }] }) // validRoles
      .mockResolvedValueOnce({ rows: [{ id: 5 }] }) // insert volunteer
      .mockResolvedValueOnce({}); // insert trained roles

    const res = await request(app).post('/volunteers').send({
      firstName: 'John',
      lastName: 'Doe',
      roleIds: [1, 2],
      onlineAccess: false,
    });

    expect(res.status).toBe(201);
    expect(res.body).toEqual({ id: 5 });
    expect(generatePasswordSetupToken).not.toHaveBeenCalled();
    expect(sendTemplatedEmail).not.toHaveBeenCalled();
>>>>>>> 9b231078
  });

  it('returns invalid role IDs when updating trained areas', async () => {
    (pool.query as jest.Mock).mockResolvedValueOnce({ rowCount: 1, rows: [{ id: 1 }] }); // validRoles
    const res = await request(app)
      .put('/volunteers/1/trained-areas')
      .send({ roleIds: [1, 2] });
    expect(res.status).toBe(400);
    expect(res.body).toEqual({ message: 'Invalid roleIds', invalidIds: [2] });
  });
});

describe('Volunteer shopper profile', () => {
  beforeEach(() => {
    jest.clearAllMocks();
  });

  it('creates a shopper profile for a volunteer', async () => {
    (pool.query as jest.Mock)
      .mockResolvedValueOnce({
        rowCount: 1,
        rows: [{ first_name: 'John', last_name: 'Doe', email: 'j@e.com', phone: '123' }],
      })
      .mockResolvedValueOnce({ rowCount: 0, rows: [] }) // emailCheck
      .mockResolvedValueOnce({ rowCount: 0, rows: [] }) // clientId check
      .mockResolvedValueOnce({ rows: [{ client_id: 9 }] }) // insert
      .mockResolvedValueOnce({}); // update
    (generatePasswordSetupToken as jest.Mock).mockResolvedValue('tok');

    const res = await request(app)
      .post('/volunteers/1/shopper')
      .send({ clientId: 123 });

    expect(res.status).toBe(201);
    expect(res.body).toEqual({ userId: 9 });
    expect(generatePasswordSetupToken).toHaveBeenCalledWith('clients', 123);
    expect(sendTemplatedEmail).toHaveBeenCalledWith(
      expect.objectContaining({ templateId: config.passwordSetupTemplateId }),
    );
  });

  it('links to existing client when email matches regardless of case', async () => {
    (pool.query as jest.Mock)
      .mockResolvedValueOnce({
        rowCount: 1,
        rows: [{ first_name: 'John', last_name: 'Doe', email: 'J@E.com', phone: '123' }],
      }) // volunteer
      .mockResolvedValueOnce({ rowCount: 1, rows: [{ client_id: 5 }] }) // existing client
      .mockResolvedValueOnce({}); // update volunteer

    const res = await request(app)
      .post('/volunteers/1/shopper')
      .send({ clientId: 123 });

    expect(res.status).toBe(200);
    expect(res.body).toEqual({ userId: 5 });
    expect(pool.query).toHaveBeenCalledTimes(3);
    expect((pool.query as jest.Mock).mock.calls[1][0]).toMatch(
      /LOWER\(email\) = LOWER\(\$1\)/,
    );
    expect(generatePasswordSetupToken).not.toHaveBeenCalled();
    expect(sendTemplatedEmail).not.toHaveBeenCalled();
  });

  it('returns 409 when shopper profile already exists', async () => {
    (pool.query as jest.Mock).mockResolvedValueOnce({
      rowCount: 1,
      rows: [
        {
          first_name: 'John',
          last_name: 'Doe',
          email: 'j@e.com',
          phone: '123',
          user_id: 9,
        },
      ],
    });

    const res = await request(app)
      .post('/volunteers/1/shopper')
      .send({ clientId: 123 });

    expect(res.status).toBe(409);
    expect(res.body).toEqual({ message: 'Shopper profile already exists' });
    expect(pool.query).toHaveBeenCalledTimes(1);
  });

  it('removes a shopper profile for a volunteer', async () => {
    (pool.query as jest.Mock)
      .mockResolvedValueOnce({ rowCount: 1, rows: [{ user_id: 9 }] })
      .mockResolvedValueOnce({
        rowCount: 1,
        rows: [{ profile_link: 'https://portal.link2feed.ca/org/1605/intake/9' }],
      })
      .mockResolvedValueOnce({})
      .mockResolvedValueOnce({});

    const res = await request(app).delete('/volunteers/1/shopper');

    expect(res.status).toBe(200);
    expect(res.body).toEqual({ message: 'Shopper profile removed' });
    expect(pool.query).toHaveBeenCalledTimes(4);
  });

  it('unlinks from existing client without deleting record', async () => {
    (pool.query as jest.Mock)
      .mockResolvedValueOnce({ rowCount: 1, rows: [{ user_id: 9 }] })
      .mockResolvedValueOnce({ rowCount: 1, rows: [{ profile_link: 'existing-link' }] })
      .mockResolvedValueOnce({});

    const res = await request(app).delete('/volunteers/1/shopper');

    expect(res.status).toBe(200);
    expect(res.body).toEqual({ message: 'Shopper profile removed' });
    expect(pool.query).toHaveBeenCalledTimes(3);
    const queries = (pool.query as jest.Mock).mock.calls.map(c => c[0]);
    expect(queries.some((q: string) => /DELETE FROM clients/.test(q))).toBe(false);
  });
});

describe('Volunteer login with shopper profile', () => {
  beforeEach(() => {
    jest.clearAllMocks();
  });

  it('includes shopper info in token and response', async () => {
    (pool.query as jest.Mock).mockResolvedValueOnce({
      rowCount: 1,
      rows: [
        {
          id: 1,
          first_name: 'John',
          last_name: 'Doe',
          email: 'john@example.com',
          password: 'hashed',
          user_id: 9,
          user_role: 'shopper',
        },
      ],
    });
    (bcrypt.compare as jest.Mock).mockResolvedValue(true);
    (jwt.sign as jest.Mock).mockReturnValue('token');

    const res = await request(app)
      .post('/volunteers/login')
      .send({ email: 'john@example.com', password: 'Secret1!' });

    expect(res.status).toBe(200);
    expect(res.body).toEqual({
      role: 'volunteer',
      name: 'John Doe',
      userId: 9,
      userRole: 'shopper',
      token: 'token',
      refreshToken: 'token',
      access: [],
    });
    expect((pool.query as jest.Mock).mock.calls[0][0]).toMatch(/WHERE v.email = \$1/);
    expect((jwt.sign as jest.Mock).mock.calls[0][0]).toMatchObject({
      id: 1,
      role: 'volunteer',
      type: 'volunteer',
      userId: 9,
      userRole: 'shopper',
    });
  });
});

describe('Volunteer badges', () => {
  beforeEach(() => {
    jest.clearAllMocks();
  });

  it('returns computed badges', async () => {
    (pool.query as jest.Mock)
      .mockResolvedValueOnce({ rows: [] }) // manual badges
      .mockResolvedValueOnce({ rowCount: 1 }) // early bird
      .mockResolvedValueOnce({ rows: [{ lifetime_hours: '0', month_hours: '0', total_shifts: '10' }] }) // stats
      .mockResolvedValueOnce({ rows: [{ count: '10' }] }) // heavy lifter
      .mockResolvedValueOnce({ rows: [] }) // weeks
      .mockResolvedValueOnce({ rows: [{ families_served: '0', pounds_handled: '0', month_families_served: '0', month_pounds_handled: '0' }] }); // contributions

    const res = await request(app).get('/volunteers/me/stats');
    expect(res.status).toBe(200);
    expect(res.body.badges).toEqual(['early-bird', 'heavy-lifter']);
    const queries = (pool.query as jest.Mock).mock.calls.map(c => c[0]);
    expect(queries[1]).toContain("status = 'completed'");
    expect(queries[2]).toContain("status = 'completed'");
    expect(queries[3]).toContain("status = 'completed'");
    expect(queries[4]).toContain("status = 'completed'");
  });

  it('awards a badge', async () => {
    (pool.query as jest.Mock).mockResolvedValueOnce({});
    const res = await request(app)
      .post('/volunteers/me/badges')
      .send({ badgeCode: 'helper' });
    expect(res.status).toBe(201);
    expect(res.body).toEqual({ badgeCode: 'helper' });
  });
});

describe('Delete volunteer', () => {
  const staffApp = express();
  staffApp.use(express.json());
  staffApp.use((req, _res, next) => {
    (req as any).user = { role: 'staff' };
    next();
  });
  staffApp.use('/volunteers', volunteersRouter);

  beforeEach(() => {
    jest.clearAllMocks();
  });

  it('deletes existing volunteer', async () => {
    (pool.query as jest.Mock).mockResolvedValue({ rowCount: 1 });
    const res = await request(staffApp).delete('/volunteers/3');
    expect(res.status).toBe(200);
    expect(res.body).toEqual({ message: 'Volunteer deleted' });
    expect(pool.query).toHaveBeenCalledWith('DELETE FROM volunteers WHERE id = $1', ['3']);
  });

  it('returns 404 when volunteer missing', async () => {
    (pool.query as jest.Mock).mockResolvedValue({ rowCount: 0 });
    const res = await request(staffApp).delete('/volunteers/3');
    expect(res.status).toBe(404);
    expect(res.body).toEqual({ message: 'Volunteer not found' });
  });
});<|MERGE_RESOLUTION|>--- conflicted
+++ resolved
@@ -98,7 +98,6 @@
     expect(res.body).toEqual({ message: 'Email required for online account' });
   });
 
-<<<<<<< HEAD
   it('rejects duplicate email regardless of case', async () => {
     (pool.query as jest.Mock).mockResolvedValueOnce({ rowCount: 1, rows: [{ id: 2 }] });
     const res = await request(app).post('/volunteers').send({
@@ -114,7 +113,7 @@
     expect((pool.query as jest.Mock).mock.calls[0][0]).toMatch(
       /LOWER\(email\) = LOWER\(\$1\)/,
     );
-=======
+
   it('does not create a token when email is missing', async () => {
     (pool.query as jest.Mock)
       .mockResolvedValueOnce({ rowCount: 2, rows: [{ id: 1 }, { id: 2 }] }) // validRoles
@@ -132,7 +131,7 @@
     expect(res.body).toEqual({ id: 5 });
     expect(generatePasswordSetupToken).not.toHaveBeenCalled();
     expect(sendTemplatedEmail).not.toHaveBeenCalled();
->>>>>>> 9b231078
+
   });
 
   it('returns invalid role IDs when updating trained areas', async () => {
