--- conflicted
+++ resolved
@@ -3,11 +3,8 @@
 import volunteerBookingsRouter from '../src/routes/volunteer/volunteerBookings';
 import pool from '../src/db';
 import { sendTemplatedEmail } from '../src/utils/emailUtils';
-<<<<<<< HEAD
-=======
 import logger from '../src/utils/logger';
 import config from '../src/config';
->>>>>>> da1eac1f
 
 jest.mock('../src/utils/emailUtils', () => ({
   sendTemplatedEmail: jest.fn().mockResolvedValue(undefined),
@@ -97,39 +94,3 @@
     expect(res.status).toBe(200);
   });
 });
-<<<<<<< HEAD
-=======
-
-describe('cancelVolunteerBookingOccurrence', () => {
-  beforeEach(() => {
-    jest.clearAllMocks();
-  });
-
-  it('sends volunteer and coordinator emails when occurrence is cancelled', async () => {
-    const booking = {
-      id: 1,
-      slot_id: 2,
-      volunteer_id: 3,
-      date: '2025-09-01',
-      status: 'approved',
-      recurring_id: null,
-      reschedule_token: 'token',
-    };
-    const slot = { start_time: '09:00:00', end_time: '12:00:00' };
-    (pool.query as jest.Mock)
-      .mockResolvedValueOnce({ rowCount: 1, rows: [booking] })
-      .mockResolvedValueOnce({})
-      .mockResolvedValueOnce({ rowCount: 1, rows: [{ email: 'vol@example.com' }] })
-      .mockResolvedValueOnce({ rowCount: 1, rows: [slot] });
-
-    const res = await request(app).patch('/volunteer-bookings/1/cancel');
-
-    expect(res.status).toBe(200);
-    expect(sendTemplatedEmailMock.mock.calls).toHaveLength(3);
-    expect(sendTemplatedEmailMock.mock.calls[0][0]).toMatchObject({
-      to: 'vol@example.com',
-      templateId: config.volunteerBookingReminderTemplateId,
-    });
-  });
-});
->>>>>>> da1eac1f
