--- conflicted
+++ resolved
@@ -286,7 +286,6 @@
     ]);
     expect(res.body).toEqual({ sent: 5 });
   });
-<<<<<<< HEAD
 
   it('does not resend emails already logged for the month', async () => {
     (jwt.verify as jest.Mock).mockReturnValue({ id: 1, role: 'staff', type: 'staff', access: ['donor_management'] });
@@ -313,7 +312,7 @@
 
     expect(second.body).toEqual({ sent: 0 });
     expect(sendTemplatedEmail).toHaveBeenCalledTimes(1);
-=======
+  });
 });
 
 describe('Donor test emails', () => {
@@ -389,6 +388,5 @@
       },
     });
     expect(res.body).toEqual({ sent: 5 });
->>>>>>> 2d6c7c3c
   });
 });