import { Request, Response, NextFunction } from 'express';
import pool from '../db';
import bcrypt from 'bcrypt';
import jwt from 'jsonwebtoken';
import config from '../config';
import logger from '../utils/logger';
import { randomUUID } from 'crypto';
<<<<<<< HEAD
import { validatePassword } from '../utils/passwordUtils';
=======
import cookie from 'cookie';
>>>>>>> 94b1652c

export async function requestPasswordReset(
  req: Request,
  res: Response,
  next: NextFunction,
) {
  const { email, username, clientId } = req.body as {
    email?: string;
    username?: string;
    clientId?: number;
  };
  try {
    if (email) {
      const staffRes = await pool.query('SELECT id FROM staff WHERE email=$1', [email]);
      const volRes = await pool.query('SELECT id FROM volunteers WHERE email=$1', [email]);
      if (staffRes.rowCount || volRes.rowCount) {
        logger.info(`Password reset requested for ${email}`);
      }
    } else if (username) {
      const volRes = await pool.query('SELECT id FROM volunteers WHERE username=$1', [username]);
      if (volRes.rowCount) {
        logger.info(`Password reset requested for volunteer ${username}`);
      }
    } else if (clientId) {
      const userRes = await pool.query('SELECT id FROM clients WHERE client_id=$1', [clientId]);
      if (userRes.rowCount) {
        logger.info(`Password reset requested for client ${clientId}`);
      }
    }
    res.status(204).send();
  } catch (err) {
    next(err);
  }
}

export async function changePassword(
  req: Request,
  res: Response,
  next: NextFunction,
) {
  const { currentPassword, newPassword } = req.body as {
    currentPassword?: string;
    newPassword?: string;
  };
  const user = req.user as any;
  if (!user) return res.status(401).json({ message: 'Unauthorized' });
  if (!currentPassword || !newPassword) {
    return res.status(400).json({ message: 'Missing fields' });
  }

  const pwError = validatePassword(newPassword);
  if (pwError) {
    return res.status(400).json({ message: pwError });
  }
  try {
    let table = 'clients';
    if (user.type === 'staff') table = 'staff';
    else if (user.type === 'volunteer') table = 'volunteers';
    const result = await pool.query(
      `SELECT password FROM ${table} WHERE id=$1`,
      [user.id],
    );
    if (result.rowCount === 0) {
      return res.status(404).json({ message: 'User not found' });
    }
    const match = await bcrypt.compare(currentPassword, result.rows[0].password);
    if (!match) {
      return res.status(400).json({ message: 'Current password incorrect' });
    }
    const hash = await bcrypt.hash(newPassword, 10);
    await pool.query(`UPDATE ${table} SET password=$1 WHERE id=$2`, [hash, user.id]);
    res.status(204).send();
  } catch (err) {
    next(err);
  }
}

function getRefreshTokenFromCookies(req: Request) {
  const header = req.headers.cookie;
  if (!header) return undefined;
  const cookies = cookie.parse(header);
  return cookies.refreshToken;
}

export async function refreshToken(req: Request, res: Response, next: NextFunction) {
  try {
    const token = getRefreshTokenFromCookies(req);
    if (!token) {
      return res.status(401).json({ message: 'Missing refresh token' });
    }
    const payload = jwt.verify(token, config.jwtRefreshSecret) as {
      id: number | string;
      role: string;
      type: string;
      jti: string;
      userId?: number | string;
      userRole?: string;
      access?: string[];
    };
    const subject = `${payload.type}:${payload.id}`;
    const stored = await pool.query(
      'SELECT token_id FROM refresh_tokens WHERE subject=$1',
      [subject],
    );
    if (stored.rowCount === 0 || stored.rows[0].token_id !== payload.jti) {
      throw new Error('Invalid refresh token');
    }
    const newJti = randomUUID();
    await pool.query(
      `UPDATE refresh_tokens SET token_id=$1 WHERE subject=$2`,
      [newJti, subject],
    );
    const basePayload: any = {
      id: payload.id,
      role: payload.role,
      type: payload.type,
    };
    if (payload.userId) basePayload.userId = payload.userId;
    if (payload.userRole) basePayload.userRole = payload.userRole;
    if (payload.access) basePayload.access = payload.access;

    const accessToken = jwt.sign(basePayload, config.jwtSecret, {
      expiresIn: '1h',
    });
    const newRefreshToken = jwt.sign(
      { ...basePayload, jti: newJti },
      config.jwtRefreshSecret,
      { expiresIn: '7d' },
    );
    res.cookie('token', accessToken, {
      httpOnly: true,
      sameSite: 'strict',
      maxAge: 60 * 60 * 1000,
      secure: process.env.NODE_ENV !== 'development',
    });
    res.cookie('refreshToken', newRefreshToken, {
      httpOnly: true,
      sameSite: 'strict',
      maxAge: 7 * 24 * 60 * 60 * 1000,
      secure: process.env.NODE_ENV !== 'development',
    });
    return res.json({ token: accessToken, refreshToken: newRefreshToken });
  } catch (err) {
    logger.warn('Invalid refresh token');
    res.clearCookie('token');
    res.clearCookie('refreshToken');
    return res.status(401).json({ message: 'Invalid refresh token' });
  }
}

export async function logout(req: Request, res: Response, next: NextFunction) {
  try {
    const token = getRefreshTokenFromCookies(req);
    if (token) {
      try {
        const payload = jwt.verify(token, config.jwtRefreshSecret) as {
          id: number | string;
          type: string;
        };
        await pool.query('DELETE FROM refresh_tokens WHERE subject=$1', [
          `${payload.type}:${payload.id}`,
        ]);
      } catch {
        // ignore
      }
    }
    res.clearCookie('token');
    res.clearCookie('refreshToken');
    res.status(204).send();
  } catch (err) {
    next(err);
  }
}<|MERGE_RESOLUTION|>--- conflicted
+++ resolved
@@ -5,11 +5,8 @@
 import config from '../config';
 import logger from '../utils/logger';
 import { randomUUID } from 'crypto';
-<<<<<<< HEAD
 import { validatePassword } from '../utils/passwordUtils';
-=======
 import cookie from 'cookie';
->>>>>>> 94b1652c
 
 export async function requestPasswordReset(
   req: Request,
