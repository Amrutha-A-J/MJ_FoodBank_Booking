import { Request, Response } from 'express';
import pool from '../db';
import asyncHandler from '../middleware/asyncHandler';
import parseIdParam from '../utils/parseIdParam';
import config from '../config';
import { sendTemplatedEmail } from '../utils/emailUtils';
import { getDeliverySettings } from '../utils/deliverySettings';
import logger from '../utils/logger';
import {
  createDeliveryOrderSchema,
  type DeliveryOrderSelectionInput,
  deliveryOrderStatusSchema,
  type DeliveryOrderStatus,
} from '../schemas/delivery/orderSchemas';

interface ItemInfoRow {
  itemId: number;
  categoryId: number;
  itemName: string;
  categoryName: string;
  maxItems: number;
}

interface DeliveryOrderRow {
  id: number;
  clientId: number;
  address: string;
  phone: string;
  email: string | null;
  status: DeliveryOrderStatus;
  scheduledFor: Date | string | null;
  notes: string | null;
  createdAt: Date | string;
}

interface DeliveryOrderItemRow {
  orderId: number;
  itemId: number;
  quantity: number;
  itemName: string;
  categoryId: number;
  categoryName: string;
}

interface ClientNameRow {
  firstName: string | null;
  lastName: string | null;
}

interface DeliveryOrderItemDetail {
  itemId: number;
  quantity: number;
  itemName: string;
  categoryId: number;
  categoryName: string;
}

type NormalizedSelection = { itemId: number; quantity: number };

interface CountRow {
  count: string;
}

function normalizeSelections(selections: DeliveryOrderSelectionInput[]): NormalizedSelection[] {
  const orderMap = new Map<number, number>();
  for (const selection of selections) {
    const existingQuantity = orderMap.get(selection.itemId) ?? 0;
    orderMap.set(selection.itemId, existingQuantity + selection.quantity);
  }
  return Array.from(orderMap.entries(), ([itemId, quantity]) => ({ itemId, quantity }));
}

function sortItems(items: DeliveryOrderItemDetail[]): DeliveryOrderItemDetail[] {
  return [...items].sort((a, b) => {
    const categoryCompare = a.categoryName.localeCompare(b.categoryName);
    if (categoryCompare !== 0) return categoryCompare;
    const itemCompare = a.itemName.localeCompare(b.itemName);
    if (itemCompare !== 0) return itemCompare;
    return a.itemId - b.itemId;
  });
}

function escapeHtml(value: string): string {
  return value.replace(/[&<>"']/g, char => {
    switch (char) {
      case '&':
        return '&amp;';
      case '<':
        return '&lt;';
      case '>':
        return '&gt;';
      case '"':
        return '&quot;';
      case "'":
        return '&#39;';
      default:
        return char;
    }
  });
}

function buildItemListHtml(items: DeliveryOrderItemDetail[]): string {
  if (items.length === 0) {
    return 'No items selected';
  }

  const grouped = new Map<
    number,
    { categoryName: string; selections: DeliveryOrderItemDetail[] }
  >();

  for (const item of items) {
    if (!grouped.has(item.categoryId)) {
      grouped.set(item.categoryId, { categoryName: item.categoryName, selections: [] });
    }
    grouped.get(item.categoryId)!.selections.push(item);
  }

  return Array.from(grouped.values())
    .map(({ categoryName, selections }) => {
      const itemsText = selections
        .map(selection => {
          const quantityText = selection.quantity > 1 ? ` x${selection.quantity}` : '';
          return `${escapeHtml(selection.itemName)}${quantityText}`;
        })
        .join(', ');
      return `<strong>${escapeHtml(categoryName)}</strong> - ${itemsText}<br>`;
    })
    .join('');
}

function toIsoString(value: Date | string | null | undefined): string {
  if (!value) return new Date().toISOString();
  if (value instanceof Date) return value.toISOString();
  const parsed = new Date(value);
  if (!Number.isNaN(parsed.getTime())) {
    return parsed.toISOString();
  }
  return new Date().toISOString();
}

function toNullableIsoString(value: Date | string | null | undefined): string | null {
  if (!value) return null;
  if (value instanceof Date) return value.toISOString();
  const parsed = new Date(value);
  if (!Number.isNaN(parsed.getTime())) {
    return parsed.toISOString();
  }
  return null;
}

export const createDeliveryOrder = asyncHandler(async (req: Request, res: Response) => {
  const parsed = createDeliveryOrderSchema.safeParse(req.body);
  if (!parsed.success) {
    return res.status(400).json({ errors: parsed.error.issues });
  }

  if (!req.user) {
    return res.status(401).json({ message: 'Unauthorized' });
  }

  const { clientId, address, phone, email, selections } = parsed.data;
  const normalizedSelections = normalizeSelections(selections);

  const deliverySettings = await getDeliverySettings();
  const { monthlyOrderLimit } = deliverySettings;

  const isClient = req.user.role === 'delivery';
  const isStaff = req.user.role === 'staff' || req.user.role === 'admin';

  let shouldUpdateClientProfile = false;
  let clientName: string | null = null;

  if (!isClient && !isStaff) {
    return res.status(403).json({ message: 'Forbidden' });
  }

  if (isClient) {
    const requesterId = parseIdParam(req.user.id);
    if (!requesterId || requesterId !== clientId) {
      return res.status(403).json({ message: 'Cannot create orders for other clients' });
    }

    const currentAddress = req.user.address ?? '';
    const currentPhone = req.user.phone ?? '';
    const currentEmail = req.user.email ?? '';
    const currentName = req.user.name?.trim() ?? '';

    shouldUpdateClientProfile =
      currentAddress !== address || currentPhone !== phone || currentEmail !== email;

    clientName = currentName.length > 0 ? currentName : null;
  }

  const deliverySettings = await getDeliverySettings();

  // created_at is stored in UTC, so convert to Regina time before truncating to the month
  const monthlyOrderCountResult = await pool.query<CountRow>(
    `SELECT COUNT(*)::int AS count
       FROM delivery_orders
      WHERE client_id = $1
        AND status <> 'cancelled'
        AND date_trunc(
              'month',
              (created_at AT TIME ZONE 'UTC') AT TIME ZONE 'America/Regina'
            ) = date_trunc('month', timezone('America/Regina', now()))`,
    [clientId],
  );

  const monthlyOrderCount = Number(monthlyOrderCountResult.rows[0]?.count ?? 0);
  if (monthlyOrderCount >= deliverySettings.monthlyOrderLimit) {
    return res.status(400).json({
      message: `You have already used the food bank ${monthlyOrderCount} times this month, which is the limit of ${monthlyOrderLimit}. Please request again next month`,
    });
  }

  if (isStaff) {
    const clientNameResult = await pool.query<ClientNameRow>(
      `SELECT first_name AS "firstName", last_name AS "lastName" FROM clients WHERE client_id = $1`,
      [clientId],
    );
    if ((clientNameResult.rowCount ?? 0) > 0) {
      const { firstName, lastName } = clientNameResult.rows[0];
      const fullName = `${firstName ?? ''} ${lastName ?? ''}`.trim();
      clientName = fullName.length > 0 ? fullName : null;
    }
  }

  let itemDetails: DeliveryOrderItemDetail[] = [];

  if (normalizedSelections.length > 0) {
    const itemIds = normalizedSelections.map(item => item.itemId);
    const itemsResult = await pool.query<ItemInfoRow>(
      `SELECT i.id AS "itemId",
              i.category_id AS "categoryId",
              i.name AS "itemName",
              c.name AS "categoryName",
              c.max_items AS "maxItems"
         FROM delivery_items i
         JOIN delivery_categories c ON c.id = i.category_id
        WHERE i.id = ANY($1::int[])`,
      [itemIds],
    );

    if ((itemsResult.rowCount ?? 0) !== itemIds.length) {
      return res.status(400).json({ message: 'Invalid item selection' });
    }

    const itemById = new Map<number, ItemInfoRow>();
    for (const row of itemsResult.rows) {
      itemById.set(row.itemId, row);
    }

    const counts = new Map<number, { total: number; maxItems: number; categoryName: string }>();
    for (const selection of normalizedSelections) {
      const info = itemById.get(selection.itemId);
      if (!info) {
        return res.status(400).json({ message: 'Invalid item selection' });
      }
      const current = counts.get(info.categoryId) ?? {
        total: 0,
        maxItems: Number(info.maxItems),
        categoryName: info.categoryName,
      };
      current.total += selection.quantity;
      counts.set(info.categoryId, current);
      if (current.total > current.maxItems) {
        return res.status(400).json({
          message: `Too many items selected for ${info.categoryName}. Limit is ${current.maxItems}.`,
        });
      }
    }

    itemDetails = sortItems(
      normalizedSelections.map(selection => {
        const info = itemById.get(selection.itemId)!;
        return {
          itemId: selection.itemId,
          quantity: selection.quantity,
          itemName: info.itemName,
          categoryId: info.categoryId,
          categoryName: info.categoryName,
        };
      }),
    );
  }

  if (isClient && shouldUpdateClientProfile) {
    await pool.query(
      `UPDATE clients
          SET address = $1,
              phone = $2,
              email = $3
        WHERE client_id = $4`,
      [address, phone, email, clientId],
    );

    req.user.address = address;
    req.user.phone = phone;
    req.user.email = email;
  }

  const requestedStatus = parsed.data.status;
  const status = requestedStatus && isStaff ? requestedStatus : 'pending';
  const scheduledFor = parsed.data.scheduledFor ?? null;
  const notes = parsed.data.notes?.trim() ? parsed.data.notes.trim() : null;

  const orderResult = await pool.query<DeliveryOrderRow>(
    `INSERT INTO delivery_orders (client_id, address, phone, email, status, scheduled_for, notes)
         VALUES ($1, $2, $3, $4, $5, $6, $7)
      RETURNING id, client_id AS "clientId", address, phone, email, status, scheduled_for AS "scheduledFor", notes, created_at AS "createdAt"`,
    [clientId, address, phone, email, status, scheduledFor, notes],
  );

  const order = orderResult.rows[0];

  try {
    await pool.query('UPDATE clients SET address = $1 WHERE client_id = $2', [
      address,
      clientId,
    ]);
  } catch (error) {
    logger.error('Failed to update client address from delivery order', error);
  }

  if (normalizedSelections.length > 0) {
    const values = normalizedSelections
      .map((_selection, index) => `($1, $${index * 2 + 2}, $${index * 2 + 3})`)
      .join(', ');
    const params: number[] = [order.id];
    for (const selection of normalizedSelections) {
      params.push(selection.itemId, selection.quantity);
    }
    await pool.query(
      `INSERT INTO delivery_order_items (order_id, item_id, qty) VALUES ${values}`,
      params,
    );
  }

  const createdAt = toIsoString(order.createdAt);
  const itemList = buildItemListHtml(itemDetails);

  try {
    await sendTemplatedEmail({
<<<<<<< HEAD
      to: requestEmail,
      templateId: config.deliveryRequestTemplateId,
=======
      to: deliverySettings.requestEmail,
      templateId: 16,
>>>>>>> 61b031a1
      params: {
        orderId: order.id,
        clientId,
        clientName: clientName ?? '',
        address,
        phone,
        email,
        itemList,
        createdAt,
      },
    });
  } catch (error) {
    logger.error('Failed to send delivery order notification email', error);
  }

  res.status(201).json({
    id: order.id,
    clientId: order.clientId,
    address: order.address,
    phone: order.phone,
    email: order.email,
    status: order.status,
    scheduledFor: toNullableIsoString(order.scheduledFor),
    notes: order.notes,
    createdAt,
    items: itemDetails,
  });
});

export const getDeliveryOrderHistory = asyncHandler(async (req: Request, res: Response) => {
  if (!req.user) {
    return res.status(401).json({ message: 'Unauthorized' });
  }

  const isClient = req.user.role === 'delivery';
  const isStaff = req.user.role === 'staff' || req.user.role === 'admin';

  if (!isClient && !isStaff) {
    return res.status(403).json({ message: 'Forbidden' });
  }

  let clientId: number | null = null;

  if (isClient) {
    clientId = parseIdParam(req.user.id);
  } else {
    const requested = req.query.clientId;
    clientId = parseIdParam(requested);
    if (!clientId) {
      return res.status(400).json({ message: 'clientId is required' });
    }
  }

  if (!clientId) {
    return res.status(400).json({ message: 'clientId is required' });
  }

  const ordersResult = await pool.query<DeliveryOrderRow>(
    `SELECT id, client_id AS "clientId", address, phone, email, status, scheduled_for AS "scheduledFor", notes, created_at AS "createdAt"
       FROM delivery_orders
      WHERE client_id = $1
      ORDER BY created_at DESC`,
    [clientId],
  );

  const orders = ordersResult.rows;
  const orderIds = orders.map(order => order.id);

  const itemsByOrder = new Map<number, DeliveryOrderItemDetail[]>();

  if (orderIds.length > 0) {
    const itemsResult = await pool.query<DeliveryOrderItemRow>(
      `SELECT oi.order_id AS "orderId",
              oi.item_id AS "itemId",
              oi.qty AS "quantity",
              i.name AS "itemName",
              i.category_id AS "categoryId",
              c.name AS "categoryName"
         FROM delivery_order_items oi
         JOIN delivery_items i ON i.id = oi.item_id
         JOIN delivery_categories c ON c.id = i.category_id
        WHERE oi.order_id = ANY($1::int[])
     ORDER BY c.name, i.name`,
      [orderIds],
    );

    for (const row of itemsResult.rows) {
      if (!itemsByOrder.has(row.orderId)) {
        itemsByOrder.set(row.orderId, []);
      }
      itemsByOrder.get(row.orderId)!.push({
        itemId: row.itemId,
        quantity: row.quantity,
        itemName: row.itemName,
        categoryId: row.categoryId,
        categoryName: row.categoryName,
      });
    }

    for (const [orderId, items] of itemsByOrder.entries()) {
      itemsByOrder.set(orderId, sortItems(items));
    }
  }

  const response = orders.map(order => ({
    id: order.id,
    clientId: order.clientId,
    address: order.address,
    phone: order.phone,
    email: order.email,
    status: order.status,
    scheduledFor: toNullableIsoString(order.scheduledFor),
    notes: order.notes,
    createdAt: toIsoString(order.createdAt),
    items: itemsByOrder.get(order.id) ?? [],
  }));

  res.json(response);
});

export const listOutstandingDeliveryOrders = asyncHandler(
  async (req: Request, res: Response) => {
    if (!req.user) {
      return res.status(401).json({ message: 'Unauthorized' });
    }

    const ordersResult = await pool.query<DeliveryOrderRow>(
      `SELECT id, client_id AS "clientId", address, phone, email, status, scheduled_for AS "scheduledFor", notes, created_at AS "createdAt"
         FROM delivery_orders
        WHERE status <> 'completed'
          AND status <> 'cancelled'
     ORDER BY created_at ASC`,
    );

    const orders = ordersResult.rows;
    const orderIds = orders.map(order => order.id);
    const itemsByOrder = new Map<number, DeliveryOrderItemDetail[]>();

    if (orderIds.length > 0) {
      const itemsResult = await pool.query<DeliveryOrderItemRow>(
        `SELECT oi.order_id AS "orderId",
                oi.item_id AS "itemId",
                oi.qty AS "quantity",
                i.name AS "itemName",
                i.category_id AS "categoryId",
                c.name AS "categoryName"
           FROM delivery_order_items oi
           JOIN delivery_items i ON i.id = oi.item_id
           JOIN delivery_categories c ON c.id = i.category_id
          WHERE oi.order_id = ANY($1::int[])
       ORDER BY c.name, i.name`,
        [orderIds],
      );

      for (const row of itemsResult.rows) {
        if (!itemsByOrder.has(row.orderId)) {
          itemsByOrder.set(row.orderId, []);
        }
        itemsByOrder.get(row.orderId)!.push({
          itemId: row.itemId,
          quantity: row.quantity,
          itemName: row.itemName,
          categoryId: row.categoryId,
          categoryName: row.categoryName,
        });
      }

      for (const [orderId, items] of itemsByOrder.entries()) {
        itemsByOrder.set(orderId, sortItems(items));
      }
    }

    const response = orders.map(order => ({
      id: order.id,
      clientId: order.clientId,
      address: order.address,
      phone: order.phone,
      email: order.email,
      status: order.status,
      scheduledFor: toNullableIsoString(order.scheduledFor),
      notes: order.notes,
      createdAt: toIsoString(order.createdAt),
      items: itemsByOrder.get(order.id) ?? [],
    }));

    res.json(response);
  },
);

export const completeDeliveryOrder = asyncHandler(async (req: Request, res: Response) => {
  if (!req.user) {
    return res.status(401).json({ message: 'Unauthorized' });
  }

  const orderId = parseIdParam(req.params.id);
  if (!orderId) {
    return res.status(400).json({ message: 'Invalid order id' });
  }

  const updatedResult = await pool.query<DeliveryOrderRow>(
    `UPDATE delivery_orders
        SET status = 'completed'
      WHERE id = $1
      RETURNING id, client_id AS "clientId", address, phone, email, status, scheduled_for AS "scheduledFor", notes, created_at AS "createdAt"`,
    [orderId],
  );

  const order = updatedResult.rows[0];
  if (!order) {
    return res.status(404).json({ message: 'Delivery order not found' });
  }

  res.json({
    id: order.id,
    clientId: order.clientId,
    address: order.address,
    phone: order.phone,
    email: order.email,
    status: order.status,
    scheduledFor: toNullableIsoString(order.scheduledFor),
    notes: order.notes,
    createdAt: toIsoString(order.createdAt),
  });
});

const cancellableStatuses: ReadonlySet<DeliveryOrderStatus> = new Set<DeliveryOrderStatus>(
  deliveryOrderStatusSchema.options.filter(
    status => status !== 'completed' && status !== 'cancelled',
  ),
);

export const cancelDeliveryOrder = asyncHandler(async (req: Request, res: Response) => {
  if (!req.user) {
    return res.status(401).json({ message: 'Unauthorized' });
  }

  const orderId = parseIdParam(req.params.id);
  if (!orderId) {
    return res.status(400).json({ message: 'Invalid order id' });
  }

  const orderResult = await pool.query<DeliveryOrderRow>(
    `SELECT id, client_id AS "clientId", address, phone, email, status, scheduled_for AS "scheduledFor", notes, created_at AS "createdAt"
       FROM delivery_orders
      WHERE id = $1`,
    [orderId],
  );

  const order = orderResult.rows[0];
  if (!order) {
    return res.status(404).json({ message: 'Delivery order not found' });
  }

  const isClient = req.user.role === 'delivery';
  const isStaff = req.user.role === 'staff' || req.user.role === 'admin';
  if (isClient) {
    const requesterId = parseIdParam(req.user.id);
    if (!requesterId || requesterId !== order.clientId) {
      return res.status(403).json({ message: 'Forbidden' });
    }
  } else if (!isStaff) {
    return res.status(403).json({ message: 'Forbidden' });
  }

  if (!cancellableStatuses.has(order.status)) {
    return res.status(400).json({ message: 'This delivery request cannot be cancelled' });
  }

  const updatedResult = await pool.query<DeliveryOrderRow>(
    `UPDATE delivery_orders
        SET status = 'cancelled'
      WHERE id = $1
      RETURNING id, client_id AS "clientId", address, phone, email, status, scheduled_for AS "scheduledFor", notes, created_at AS "createdAt"`,
    [orderId],
  );

  const updated = updatedResult.rows[0];

  res.json({
    id: updated.id,
    clientId: updated.clientId,
    address: updated.address,
    phone: updated.phone,
    email: updated.email,
    status: updated.status,
    scheduledFor: toNullableIsoString(updated.scheduledFor),
    notes: updated.notes,
    createdAt: toIsoString(updated.createdAt),
  });
});<|MERGE_RESOLUTION|>--- conflicted
+++ resolved
@@ -342,13 +342,8 @@
 
   try {
     await sendTemplatedEmail({
-<<<<<<< HEAD
-      to: requestEmail,
+      to: deliverySettings.requestEmail,
       templateId: config.deliveryRequestTemplateId,
-=======
-      to: deliverySettings.requestEmail,
-      templateId: 16,
->>>>>>> 61b031a1
       params: {
         orderId: order.id,
         clientId,
