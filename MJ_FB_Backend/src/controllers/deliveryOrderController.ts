import { Request, Response } from 'express';
import pool from '../db';
import asyncHandler from '../middleware/asyncHandler';
import parseIdParam from '../utils/parseIdParam';
import config from '../config';
import { sendTemplatedEmail } from '../utils/emailUtils';
import { getDeliverySettings } from '../utils/deliverySettings';
import logger from '../utils/logger';
import { reginaStartOfDayISO } from '../utils/dateUtils';
import {
  createDeliveryOrderSchema,
  type DeliveryOrderSelectionInput,
  deliveryOrderStatusSchema,
  type DeliveryOrderStatus,
} from '../schemas/delivery/orderSchemas';

interface ItemInfoRow {
  itemId: number;
  categoryId: number;
  itemName: string;
  categoryName: string;
  maxItems: number;
}

interface DeliveryOrderRow {
  id: number;
  clientId: number;
  address: string;
  phone: string;
  email: string | null;
  status: DeliveryOrderStatus;
  scheduledFor: Date | string | null;
  notes: string | null;
  createdAt: Date | string;
}

interface DeliveryOrderItemRow {
  orderId: number;
  itemId: number;
  quantity: number;
  itemName: string;
  categoryId: number;
  categoryName: string;
}

interface ClientNameRow {
  firstName: string | null;
  lastName: string | null;
}

interface DeliveryOrderItemDetail {
  itemId: number;
  quantity: number;
  itemName: string;
  categoryId: number;
  categoryName: string;
}

type NormalizedSelection = { itemId: number; quantity: number };

interface CountRow {
  count: string;
}

function getReginaMonthBounds(reference: Date = new Date()): {
  startOfMonthUtc: Date;
  startOfNextMonthUtc: Date;
} {
  const reginaStartOfDay = new Date(reginaStartOfDayISO(reference));
  const startOfMonthUtc = new Date(reginaStartOfDay);
  startOfMonthUtc.setUTCDate(1);

  const startOfNextMonthUtc = new Date(startOfMonthUtc);
  startOfNextMonthUtc.setUTCMonth(startOfNextMonthUtc.getUTCMonth() + 1);

  return { startOfMonthUtc, startOfNextMonthUtc };
}

function normalizeSelections(selections: DeliveryOrderSelectionInput[]): NormalizedSelection[] {
  const orderMap = new Map<number, number>();
  for (const selection of selections) {
    const existingQuantity = orderMap.get(selection.itemId) ?? 0;
    orderMap.set(selection.itemId, existingQuantity + selection.quantity);
  }
  return Array.from(orderMap.entries(), ([itemId, quantity]) => ({ itemId, quantity }));
}

function sortItems(items: DeliveryOrderItemDetail[]): DeliveryOrderItemDetail[] {
  return [...items].sort((a, b) => {
    const categoryCompare = a.categoryName.localeCompare(b.categoryName);
    if (categoryCompare !== 0) return categoryCompare;
    const itemCompare = a.itemName.localeCompare(b.itemName);
    if (itemCompare !== 0) return itemCompare;
    return a.itemId - b.itemId;
  });
}

function escapeHtml(value: string): string {
  return value.replace(/[&<>"']/g, char => {
    switch (char) {
      case '&':
        return '&amp;';
      case '<':
        return '&lt;';
      case '>':
        return '&gt;';
      case '"':
        return '&quot;';
      case "'":
        return '&#39;';
      default:
        return char;
    }
  });
}

function buildItemListHtml(items: DeliveryOrderItemDetail[]): string {
  if (items.length === 0) {
    return 'No items selected';
  }

  const grouped = new Map<
    number,
    { categoryName: string; selections: DeliveryOrderItemDetail[] }
  >();

  for (const item of items) {
    if (!grouped.has(item.categoryId)) {
      grouped.set(item.categoryId, { categoryName: item.categoryName, selections: [] });
    }
    grouped.get(item.categoryId)!.selections.push(item);
  }

  return Array.from(grouped.values())
    .map(({ categoryName, selections }) => {
      const itemsText = selections
        .map(selection => {
          const quantityText = selection.quantity > 1 ? ` x${selection.quantity}` : '';
          return `${escapeHtml(selection.itemName)}${quantityText}`;
        })
        .join(', ');
      return `<strong>${escapeHtml(categoryName)}</strong> - ${itemsText}<br>`;
    })
    .join('');
}

function toIsoString(value: Date | string | null | undefined): string {
  if (!value) return new Date().toISOString();
  if (value instanceof Date) return value.toISOString();
  const parsed = new Date(value);
  if (!Number.isNaN(parsed.getTime())) {
    return parsed.toISOString();
  }
  return new Date().toISOString();
}

function toNullableIsoString(value: Date | string | null | undefined): string | null {
  if (!value) return null;
  if (value instanceof Date) return value.toISOString();
  const parsed = new Date(value);
  if (!Number.isNaN(parsed.getTime())) {
    return parsed.toISOString();
  }
  return null;
}

export const createDeliveryOrder = asyncHandler(async (req: Request, res: Response) => {
  const parsed = createDeliveryOrderSchema.safeParse(req.body);
  if (!parsed.success) {
    return res.status(400).json({ errors: parsed.error.issues });
  }

  if (!req.user) {
    return res.status(401).json({ message: 'Unauthorized' });
  }

  const { clientId, address, phone, email, selections } = parsed.data;
  const normalizedSelections = normalizeSelections(selections);

  const { monthlyOrderLimit, requestEmail } = await getDeliverySettings();

  const isClient = req.user.role === 'delivery';
  const isStaff = req.user.role === 'staff' || req.user.role === 'admin';

  let shouldUpdateClientProfile = false;
  let clientName: string | null = null;

  if (!isClient && !isStaff) {
    return res.status(403).json({ message: 'Forbidden' });
  }

  if (isClient) {
    const requesterId = parseIdParam(req.user.id);
    if (!requesterId || requesterId !== clientId) {
      return res.status(403).json({ message: 'Cannot create orders for other clients' });
    }

    const currentAddress = req.user.address ?? '';
    const currentPhone = req.user.phone ?? '';
    const currentEmail = req.user.email ?? '';
    const currentName = req.user.name?.trim() ?? '';

    shouldUpdateClientProfile =
      currentAddress !== address || currentPhone !== phone || currentEmail !== email;

    clientName = currentName.length > 0 ? currentName : null;
  }

<<<<<<< HEAD
  // created_at is stored in UTC, so convert to Regina time before truncating to the month
=======
  const { startOfMonthUtc, startOfNextMonthUtc } = getReginaMonthBounds();

>>>>>>> 6e526a0c
  const monthlyOrderCountResult = await pool.query<CountRow>(
    `SELECT COUNT(*)::int AS count
       FROM delivery_orders
      WHERE client_id = $1
        AND status <> 'cancelled'
        AND created_at >= $2
        AND created_at < $3`,
    [clientId, startOfMonthUtc, startOfNextMonthUtc],
  );

  const monthlyOrderCount = Number(monthlyOrderCountResult.rows[0]?.count ?? 0);
  if (monthlyOrderCount >= monthlyOrderLimit) {
    return res.status(400).json({
      message: `You have already used the food bank ${monthlyOrderCount} times this month, please request again next month`,
    });
  }

  if (isStaff) {
    const clientNameResult = await pool.query<ClientNameRow>(
      `SELECT first_name AS "firstName", last_name AS "lastName" FROM clients WHERE client_id = $1`,
      [clientId],
    );
    if ((clientNameResult.rowCount ?? 0) > 0) {
      const { firstName, lastName } = clientNameResult.rows[0];
      const fullName = `${firstName ?? ''} ${lastName ?? ''}`.trim();
      clientName = fullName.length > 0 ? fullName : null;
    }
  }

  let itemDetails: DeliveryOrderItemDetail[] = [];

  if (normalizedSelections.length > 0) {
    const itemIds = normalizedSelections.map(item => item.itemId);
    const itemsResult = await pool.query<ItemInfoRow>(
      `SELECT i.id AS "itemId",
              i.category_id AS "categoryId",
              i.name AS "itemName",
              c.name AS "categoryName",
              c.max_items AS "maxItems"
         FROM delivery_items i
         JOIN delivery_categories c ON c.id = i.category_id
        WHERE i.id = ANY($1::int[])`,
      [itemIds],
    );

    if ((itemsResult.rowCount ?? 0) !== itemIds.length) {
      return res.status(400).json({ message: 'Invalid item selection' });
    }

    const itemById = new Map<number, ItemInfoRow>();
    for (const row of itemsResult.rows) {
      itemById.set(row.itemId, row);
    }

    const counts = new Map<number, { total: number; maxItems: number; categoryName: string }>();
    for (const selection of normalizedSelections) {
      const info = itemById.get(selection.itemId);
      if (!info) {
        return res.status(400).json({ message: 'Invalid item selection' });
      }
      const current = counts.get(info.categoryId) ?? {
        total: 0,
        maxItems: Number(info.maxItems),
        categoryName: info.categoryName,
      };
      current.total += selection.quantity;
      counts.set(info.categoryId, current);
      if (current.total > current.maxItems) {
        return res.status(400).json({
          message: `Too many items selected for ${info.categoryName}. Limit is ${current.maxItems}.`,
        });
      }
    }

    itemDetails = sortItems(
      normalizedSelections.map(selection => {
        const info = itemById.get(selection.itemId)!;
        return {
          itemId: selection.itemId,
          quantity: selection.quantity,
          itemName: info.itemName,
          categoryId: info.categoryId,
          categoryName: info.categoryName,
        };
      }),
    );
  }

  if (isClient && shouldUpdateClientProfile) {
    await pool.query(
      `UPDATE clients
          SET address = $1,
              phone = $2,
              email = $3
        WHERE client_id = $4`,
      [address, phone, email, clientId],
    );

    req.user.address = address;
    req.user.phone = phone;
    req.user.email = email;
  }

  const requestedStatus = parsed.data.status;
  const status = requestedStatus && isStaff ? requestedStatus : 'pending';
  const scheduledFor = parsed.data.scheduledFor ?? null;
  const notes = parsed.data.notes?.trim() ? parsed.data.notes.trim() : null;

  const orderResult = await pool.query<DeliveryOrderRow>(
    `INSERT INTO delivery_orders (client_id, address, phone, email, status, scheduled_for, notes)
         VALUES ($1, $2, $3, $4, $5, $6, $7)
      RETURNING id, client_id AS "clientId", address, phone, email, status, scheduled_for AS "scheduledFor", notes, created_at AS "createdAt"`,
    [clientId, address, phone, email, status, scheduledFor, notes],
  );

  const order = orderResult.rows[0];

  try {
    await pool.query('UPDATE clients SET address = $1 WHERE client_id = $2', [
      address,
      clientId,
    ]);
  } catch (error) {
    logger.error('Failed to update client address from delivery order', error);
  }

  if (normalizedSelections.length > 0) {
    const values = normalizedSelections
      .map((_selection, index) => `($1, $${index * 2 + 2}, $${index * 2 + 3})`)
      .join(', ');
    const params: number[] = [order.id];
    for (const selection of normalizedSelections) {
      params.push(selection.itemId, selection.quantity);
    }
    await pool.query(
      `INSERT INTO delivery_order_items (order_id, item_id, qty) VALUES ${values}`,
      params,
    );
  }

  const createdAt = toIsoString(order.createdAt);
  const itemList = buildItemListHtml(itemDetails);

  try {
    await sendTemplatedEmail({
      to: requestEmail,
      templateId: config.deliveryRequestTemplateId,
      params: {
        orderId: order.id,
        clientId,
        clientName: clientName ?? '',
        address,
        phone,
        email,
        itemList,
        createdAt,
      },
    });
  } catch (error) {
    logger.error('Failed to send delivery order notification email', error);
  }

  res.status(201).json({
    id: order.id,
    clientId: order.clientId,
    address: order.address,
    phone: order.phone,
    email: order.email,
    status: order.status,
    scheduledFor: toNullableIsoString(order.scheduledFor),
    notes: order.notes,
    createdAt,
    items: itemDetails,
  });
});

export const getDeliveryOrderHistory = asyncHandler(async (req: Request, res: Response) => {
  if (!req.user) {
    return res.status(401).json({ message: 'Unauthorized' });
  }

  const isClient = req.user.role === 'delivery';
  const isStaff = req.user.role === 'staff' || req.user.role === 'admin';

  if (!isClient && !isStaff) {
    return res.status(403).json({ message: 'Forbidden' });
  }

  let clientId: number | null = null;

  if (isClient) {
    clientId = parseIdParam(req.user.id);
  } else {
    const requested = req.query.clientId;
    clientId = parseIdParam(requested);
    if (!clientId) {
      return res.status(400).json({ message: 'clientId is required' });
    }
  }

  if (!clientId) {
    return res.status(400).json({ message: 'clientId is required' });
  }

  const ordersResult = await pool.query<DeliveryOrderRow>(
    `SELECT id, client_id AS "clientId", address, phone, email, status, scheduled_for AS "scheduledFor", notes, created_at AS "createdAt"
       FROM delivery_orders
      WHERE client_id = $1
      ORDER BY created_at DESC`,
    [clientId],
  );

  const orders = ordersResult.rows;
  const orderIds = orders.map(order => order.id);

  const itemsByOrder = new Map<number, DeliveryOrderItemDetail[]>();

  if (orderIds.length > 0) {
    const itemsResult = await pool.query<DeliveryOrderItemRow>(
      `SELECT oi.order_id AS "orderId",
              oi.item_id AS "itemId",
              oi.qty AS "quantity",
              i.name AS "itemName",
              i.category_id AS "categoryId",
              c.name AS "categoryName"
         FROM delivery_order_items oi
         JOIN delivery_items i ON i.id = oi.item_id
         JOIN delivery_categories c ON c.id = i.category_id
        WHERE oi.order_id = ANY($1::int[])
     ORDER BY c.name, i.name`,
      [orderIds],
    );

    for (const row of itemsResult.rows) {
      if (!itemsByOrder.has(row.orderId)) {
        itemsByOrder.set(row.orderId, []);
      }
      itemsByOrder.get(row.orderId)!.push({
        itemId: row.itemId,
        quantity: row.quantity,
        itemName: row.itemName,
        categoryId: row.categoryId,
        categoryName: row.categoryName,
      });
    }

    for (const [orderId, items] of itemsByOrder.entries()) {
      itemsByOrder.set(orderId, sortItems(items));
    }
  }

  const response = orders.map(order => ({
    id: order.id,
    clientId: order.clientId,
    address: order.address,
    phone: order.phone,
    email: order.email,
    status: order.status,
    scheduledFor: toNullableIsoString(order.scheduledFor),
    notes: order.notes,
    createdAt: toIsoString(order.createdAt),
    items: itemsByOrder.get(order.id) ?? [],
  }));

  res.json(response);
});

export const listOutstandingDeliveryOrders = asyncHandler(
  async (req: Request, res: Response) => {
    if (!req.user) {
      return res.status(401).json({ message: 'Unauthorized' });
    }

    const ordersResult = await pool.query<DeliveryOrderRow>(
      `SELECT id, client_id AS "clientId", address, phone, email, status, scheduled_for AS "scheduledFor", notes, created_at AS "createdAt"
         FROM delivery_orders
        WHERE status <> 'completed'
          AND status <> 'cancelled'
     ORDER BY created_at ASC`,
    );

    const orders = ordersResult.rows;
    const orderIds = orders.map(order => order.id);
    const itemsByOrder = new Map<number, DeliveryOrderItemDetail[]>();

    if (orderIds.length > 0) {
      const itemsResult = await pool.query<DeliveryOrderItemRow>(
        `SELECT oi.order_id AS "orderId",
                oi.item_id AS "itemId",
                oi.qty AS "quantity",
                i.name AS "itemName",
                i.category_id AS "categoryId",
                c.name AS "categoryName"
           FROM delivery_order_items oi
           JOIN delivery_items i ON i.id = oi.item_id
           JOIN delivery_categories c ON c.id = i.category_id
          WHERE oi.order_id = ANY($1::int[])
       ORDER BY c.name, i.name`,
        [orderIds],
      );

      for (const row of itemsResult.rows) {
        if (!itemsByOrder.has(row.orderId)) {
          itemsByOrder.set(row.orderId, []);
        }
        itemsByOrder.get(row.orderId)!.push({
          itemId: row.itemId,
          quantity: row.quantity,
          itemName: row.itemName,
          categoryId: row.categoryId,
          categoryName: row.categoryName,
        });
      }

      for (const [orderId, items] of itemsByOrder.entries()) {
        itemsByOrder.set(orderId, sortItems(items));
      }
    }

    const response = orders.map(order => ({
      id: order.id,
      clientId: order.clientId,
      address: order.address,
      phone: order.phone,
      email: order.email,
      status: order.status,
      scheduledFor: toNullableIsoString(order.scheduledFor),
      notes: order.notes,
      createdAt: toIsoString(order.createdAt),
      items: itemsByOrder.get(order.id) ?? [],
    }));

    res.json(response);
  },
);

export const completeDeliveryOrder = asyncHandler(async (req: Request, res: Response) => {
  if (!req.user) {
    return res.status(401).json({ message: 'Unauthorized' });
  }

  const orderId = parseIdParam(req.params.id);
  if (!orderId) {
    return res.status(400).json({ message: 'Invalid order id' });
  }

  const updatedResult = await pool.query<DeliveryOrderRow>(
    `UPDATE delivery_orders
        SET status = 'completed'
      WHERE id = $1
      RETURNING id, client_id AS "clientId", address, phone, email, status, scheduled_for AS "scheduledFor", notes, created_at AS "createdAt"`,
    [orderId],
  );

  const order = updatedResult.rows[0];
  if (!order) {
    return res.status(404).json({ message: 'Delivery order not found' });
  }

  res.json({
    id: order.id,
    clientId: order.clientId,
    address: order.address,
    phone: order.phone,
    email: order.email,
    status: order.status,
    scheduledFor: toNullableIsoString(order.scheduledFor),
    notes: order.notes,
    createdAt: toIsoString(order.createdAt),
  });
});

const cancellableStatuses: ReadonlySet<DeliveryOrderStatus> = new Set<DeliveryOrderStatus>(
  deliveryOrderStatusSchema.options.filter(
    status => status !== 'completed' && status !== 'cancelled',
  ),
);

export const cancelDeliveryOrder = asyncHandler(async (req: Request, res: Response) => {
  if (!req.user) {
    return res.status(401).json({ message: 'Unauthorized' });
  }

  const orderId = parseIdParam(req.params.id);
  if (!orderId) {
    return res.status(400).json({ message: 'Invalid order id' });
  }

  const orderResult = await pool.query<DeliveryOrderRow>(
    `SELECT id, client_id AS "clientId", address, phone, email, status, scheduled_for AS "scheduledFor", notes, created_at AS "createdAt"
       FROM delivery_orders
      WHERE id = $1`,
    [orderId],
  );

  const order = orderResult.rows[0];
  if (!order) {
    return res.status(404).json({ message: 'Delivery order not found' });
  }

  const isClient = req.user.role === 'delivery';
  const isStaff = req.user.role === 'staff' || req.user.role === 'admin';
  if (isClient) {
    const requesterId = parseIdParam(req.user.id);
    if (!requesterId || requesterId !== order.clientId) {
      return res.status(403).json({ message: 'Forbidden' });
    }
  } else if (!isStaff) {
    return res.status(403).json({ message: 'Forbidden' });
  }

  if (!cancellableStatuses.has(order.status)) {
    return res.status(400).json({ message: 'This delivery request cannot be cancelled' });
  }

  const updatedResult = await pool.query<DeliveryOrderRow>(
    `UPDATE delivery_orders
        SET status = 'cancelled'
      WHERE id = $1
      RETURNING id, client_id AS "clientId", address, phone, email, status, scheduled_for AS "scheduledFor", notes, created_at AS "createdAt"`,
    [orderId],
  );

  const updated = updatedResult.rows[0];

  res.json({
    id: updated.id,
    clientId: updated.clientId,
    address: updated.address,
    phone: updated.phone,
    email: updated.email,
    status: updated.status,
    scheduledFor: toNullableIsoString(updated.scheduledFor),
    notes: updated.notes,
    createdAt: toIsoString(updated.createdAt),
  });
});<|MERGE_RESOLUTION|>--- conflicted
+++ resolved
@@ -206,12 +206,9 @@
     clientName = currentName.length > 0 ? currentName : null;
   }
 
-<<<<<<< HEAD
   // created_at is stored in UTC, so convert to Regina time before truncating to the month
-=======
   const { startOfMonthUtc, startOfNextMonthUtc } = getReginaMonthBounds();
 
->>>>>>> 6e526a0c
   const monthlyOrderCountResult = await pool.query<CountRow>(
     `SELECT COUNT(*)::int AS count
        FROM delivery_orders
