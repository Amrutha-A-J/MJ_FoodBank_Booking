import { Request, Response, NextFunction } from 'express';
import pool from '../db';
import logger from '../utils/logger';

export async function listOutgoingReceivers(_req: Request, res: Response, next: NextFunction) {
  try {
    const result = await pool.query('SELECT id, name FROM outgoing_receivers ORDER BY name');
    res.json(result.rows);
  } catch (error) {
    logger.error('Error listing outgoing receivers:', error);
    next(error);
  }
}

export async function addOutgoingReceiver(req: Request, res: Response, next: NextFunction) {
  try {
    const { name } = req.body;
    const result = await pool.query('INSERT INTO outgoing_receivers (name) VALUES ($1) RETURNING id, name', [name]);
    res.status(201).json(result.rows[0]);
  } catch (error: any) {
    if (error.code === '23505') {
      return res.status(409).json({ message: 'Receiver already exists' });
    }
    logger.error('Error adding outgoing receiver:', error);
    next(error);
  }
}

export async function topOutgoingReceivers(
  req: Request,
  res: Response,
  next: NextFunction,
) {
  try {
    const year = parseInt((req.query.year as string) ?? '', 10) || new Date().getFullYear();
    const limit = parseInt((req.query.limit as string) ?? '', 10) || 7;
    const result = await pool.query(
<<<<<<< HEAD
      `SELECT r.name, SUM(l.weight)::int AS "totalLbs", MAX(l.date) AS "lastPickupISO"
       FROM outgoing_donation_log l JOIN outgoing_receivers r ON l.receiver_id = r.id
       WHERE EXTRACT(YEAR FROM l.date) = $1
       GROUP BY r.id, r.name
       ORDER BY "totalLbs" DESC
=======
      `SELECT r.name,
              SUM(l.weight)::int AS "totalKg",
              TO_CHAR(MAX(l.date), 'YYYY-MM-DD') AS "lastPickupISO"
       FROM outgoing_donation_log l JOIN outgoing_receivers r ON l.receiver_id = r.id
       WHERE EXTRACT(YEAR FROM l.date) = $1
       GROUP BY r.id, r.name
       ORDER BY "totalKg" DESC, MAX(l.date) DESC
>>>>>>> ef11c960
       LIMIT $2`,
      [year, limit],
    );
    res.json(result.rows);
  } catch (error) {
    logger.error('Error listing top receivers:', error);
    next(error);
  }
}<|MERGE_RESOLUTION|>--- conflicted
+++ resolved
@@ -35,21 +35,11 @@
     const year = parseInt((req.query.year as string) ?? '', 10) || new Date().getFullYear();
     const limit = parseInt((req.query.limit as string) ?? '', 10) || 7;
     const result = await pool.query(
-<<<<<<< HEAD
-      `SELECT r.name, SUM(l.weight)::int AS "totalLbs", MAX(l.date) AS "lastPickupISO"
-       FROM outgoing_donation_log l JOIN outgoing_receivers r ON l.receiver_id = r.id
-       WHERE EXTRACT(YEAR FROM l.date) = $1
-       GROUP BY r.id, r.name
-       ORDER BY "totalLbs" DESC
-=======
-      `SELECT r.name,
-              SUM(l.weight)::int AS "totalKg",
-              TO_CHAR(MAX(l.date), 'YYYY-MM-DD') AS "lastPickupISO"
+      `SELECT r.name, SUM(l.weight)::int AS "totalLbs", TO_CHAR(MAX(l.date), 'YYYY-MM-DD') AS "lastPickupISO"
        FROM outgoing_donation_log l JOIN outgoing_receivers r ON l.receiver_id = r.id
        WHERE EXTRACT(YEAR FROM l.date) = $1
        GROUP BY r.id, r.name
        ORDER BY "totalKg" DESC, MAX(l.date) DESC
->>>>>>> ef11c960
        LIMIT $2`,
       [year, limit],
     );
