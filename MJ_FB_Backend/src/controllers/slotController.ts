--- conflicted
+++ resolved
@@ -18,7 +18,6 @@
   const slotsResult = await pool.query('SELECT * FROM slots');
   let slots = slotsResult.rows;
 
-<<<<<<< HEAD
   if (day !== 3) {
     // Weekdays except Wednesday: exclude 12:00, 12:30 slots, show from 9:30 to 14:30
     slots = slots.filter(
@@ -39,17 +38,6 @@
         s.start_time !== '15:30:00',
     );
   }
-=======
-    const rule = (slotRules as any)[day] || (slotRules as any).default;
-    if (rule) {
-      slots = slots.filter(
-        s =>
-          s.start_time >= rule.startTime &&
-          s.start_time <= rule.endTime &&
-          !(rule.exclude || []).includes(s.start_time),
-      );
-    }
->>>>>>> d098d780
 
   const blockedResult = await pool.query(
     'SELECT slot_id FROM blocked_slots WHERE date = $1',
