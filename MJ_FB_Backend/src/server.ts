import config from './config';
import pool from './db';
import { setupDatabase } from './setupDatabase';
import { runMigrations } from './runMigrations';
import logger from './utils/logger';
import app from './app';
import { startBookingReminderJob, stopBookingReminderJob } from './utils/bookingReminderJob';
import {
  startVolunteerShiftReminderJob,
  stopVolunteerShiftReminderJob,
} from './utils/volunteerShiftReminderJob';
import { startNoShowCleanupJob, stopNoShowCleanupJob } from './utils/noShowCleanupJob';
import {
  startVolunteerNoShowCleanupJob,
  stopVolunteerNoShowCleanupJob,
} from './utils/volunteerNoShowCleanupJob';
import { startPayPeriodCronJob, stopPayPeriodCronJob } from './utils/payPeriodCronJob';
import { initEmailQueue, shutdownQueue } from './utils/emailQueue';
import seedPayPeriods from './utils/payPeriodSeeder';
import seedTimesheets from './utils/timesheetSeeder';
import {
  startTimesheetSeedJob,
  stopTimesheetSeedJob,
} from './utils/timesheetSeedJob';

const PORT = config.port;

let server: ReturnType<typeof app.listen> | undefined;

async function init() {
  try {
    await setupDatabase();
    await runMigrations();
    const client = await pool.connect();
    logger.info('✅ Connected to the database successfully!');
    client.release();

    initEmailQueue();
    server = app.listen(PORT, () => {
      logger.info(`Server running at http://localhost:${PORT}`);
    });
    startBookingReminderJob();
    startVolunteerShiftReminderJob();
    startNoShowCleanupJob();
    startVolunteerNoShowCleanupJob();
    startPayPeriodCronJob();
    await seedPayPeriods('2024-08-03', '2024-12-31');
    await seedTimesheets();
    startTimesheetSeedJob();
  } catch (err) {
    logger.error('❌ Failed to connect to the database:', err);
    process.exit(1);
  }
}

async function shutdown(signal: NodeJS.Signals): Promise<void> {
  logger.info(`Received ${signal}. Shutting down gracefully...`);
  stopBookingReminderJob();
  stopVolunteerShiftReminderJob();
  stopNoShowCleanupJob();
  stopVolunteerNoShowCleanupJob();
<<<<<<< HEAD
  stopTimesheetSeedJob();
=======
  stopPayPeriodCronJob();
>>>>>>> df8897cb
  shutdownQueue();
  if (server) {
    server.close();
  }
  try {
    await pool.end();
  } catch (err) {
    logger.error('Error while closing database pool', err);
  }
  process.exit(0);
}

process.on('SIGINT', (sig) => {
  shutdown(sig).catch((err) => {
    logger.error('Error during shutdown', err);
    process.exit(1);
  });
});

process.on('SIGTERM', (sig) => {
  shutdown(sig).catch((err) => {
    logger.error('Error during shutdown', err);
    process.exit(1);
  });
});

init();<|MERGE_RESOLUTION|>--- conflicted
+++ resolved
@@ -59,11 +59,8 @@
   stopVolunteerShiftReminderJob();
   stopNoShowCleanupJob();
   stopVolunteerNoShowCleanupJob();
-<<<<<<< HEAD
   stopTimesheetSeedJob();
-=======
   stopPayPeriodCronJob();
->>>>>>> df8897cb
   shutdownQueue();
   if (server) {
     server.close();
