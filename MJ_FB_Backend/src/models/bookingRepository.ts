--- conflicted
+++ resolved
@@ -108,17 +108,13 @@
         FROM bookings b
         INNER JOIN clients u ON b.user_id = u.id
         INNER JOIN slots s ON b.slot_id = s.id
-<<<<<<< HEAD
-      ${whereClause}
-=======
         LEFT JOIN (
           SELECT client_id, DATE_TRUNC('month', date) AS month, COUNT(*) AS visits
           FROM client_visits
           GROUP BY client_id, month
         ) v ON v.client_id = u.client_id
           AND b.date BETWEEN v.month AND (v.month + INTERVAL '1 month' - INTERVAL '1 day')
-      ${where}
->>>>>>> 6f2aec1f
+      ${whereClause}
       ORDER BY b.date ASC, s.start_time ASC`,
     params,
   );
