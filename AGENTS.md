# Development Guide

## Pull Request Guidelines

- Ensure tests are added or updated for any code changes and run the relevant test suites after each task.
- Use Node.js 22+; run `nvm use` to switch to the pinned version in `.nvmrc`.
- Keep recurring-booking tests current in both the backend and frontend whenever this feature changes.
- The pantry schedule receives live updates through an SSE endpoint at `/bookings/stream`.
<<<<<<< HEAD
- Pantry and volunteer schedules include a date picker for jumping directly to specific days.
=======
- `/slots/range` returns 90 days of availability by default so the pantry schedule can load slots three months ahead.
>>>>>>> 38c6de62
- Staff can add existing clients to the app from the pantry schedule's Assign User modal by entering a client ID. The client is created as a shopper with online access disabled and immediately assigned to the selected slot.
- Update this `AGENTS.md` file and the repository `README.md` to reflect any new instructions or user-facing changes.
- Provide translations only for client-visible pages (e.g., client dashboard, navbar and submenus, profile, booking, booking history). Internal or staff-only features should remain untranslated unless explicitly requested. Document these translation strings in `docs/` and update `MJ_FB_Frontend/public/locales` when client-visible text is added.
- Pantry visits track daily sunshine bag weights and client counts via the `sunshine_bag_log` table.
- Sunshine bag, surplus, pig pound, and outgoing donation logs roll up into monthly aggregates and raw log entries older than one year are purged every Jan 31.
- Anonymous pantry visits display "(ANONYMOUS)" after the client ID and their family size is excluded from the summary counts.
- Bulk pantry visit imports use the `POST /client-visits/import` endpoint (also available at `/visits/import`) and overwrite existing visits when client/date duplicates are found; see `docs/pantryVisits.md` for sheet naming and dry-run options.
- Client visits enforce a unique client/date combination; attempts to record a second visit for the same client and day return a 409 error.
- Booking notes consist of **client notes** (entered when booking) and **staff notes** (recorded during visits). Staff users automatically receive staff notes in booking history responses, while agency users can include them with `includeStaffNotes=true`.
- Keep `docs/timesheets.md` current with setup steps, API usage, payroll CSV export details, UI screenshots, and translation keys whenever the timesheet feature changes.
- A cron job seeds pay periods for the upcoming year every **Nov 30** using `seedPayPeriods`.
- Expired password setup and email verification tokens are purged nightly once they are more than 10 days past `expires_at`.
- Nightly no-show cleanup jobs mark past bookings and volunteer shifts as `no_show` and alert a Telegram channel (`TELEGRAM_BOT_TOKEN`/`TELEGRAM_ALERT_CHAT_ID`) on failure.
- API requests that return a 5xx error send a Telegram alert with the HTTP method and path when `TELEGRAM_BOT_TOKEN` and `TELEGRAM_ALERT_CHAT_ID` are configured.
- Stale email queue entries older than `EMAIL_QUEUE_MAX_AGE_DAYS` are purged nightly and the job logs the queue size, warning when it exceeds `EMAIL_QUEUE_WARNING_SIZE`.
- Maintain database health: set database-level autovacuum thresholds, schedule manual `VACUUM ANALYZE` during low-traffic windows, plan quarterly `REINDEX` or `pg_repack` runs for heavily updated tables, and monitor table bloat metrics. Record these tasks in ops docs.
- Deployments are performed manually; follow the steps in the repository `README.md` under "Deploying to Azure".
- Always document new environment variables in the repository README and `.env.example` files.
- Implement all database schema changes via migrations in `MJ_FB_Backend/src/migrations`; do not modify `src/setupDatabase.ts` for schema updates.
- Volunteers sign in with their email address instead of a username, and volunteer emails must be unique (email remains optional).
- Use `write-excel-file` for spreadsheet exports instead of `sheetjs` or `exceljs`.
- Use the shared `PasswordField` component for any password input so users can toggle visibility.
- Passwords must be at least 8 characters and include uppercase, lowercase, and special characters; numbers are optional.
- Clients reset passwords by entering their client ID and receive an email with a link to finish the reset.
- Staff can delete client and volunteer accounts from their respective management pages; update help content when these features change.

See `MJ_FB_Backend/AGENTS.md` for backend-specific guidance and `MJ_FB_Frontend/AGENTS.md` for frontend-specific guidance.

## Email templates

| Template reference | Purpose | Params |
| ------------------- | ------- | ------ |
| `PASSWORD_SETUP_TEMPLATE_ID` | Account invitations and password reset emails | `link`, `token`, `clientId` |
| `BOOKING_CONFIRMATION_TEMPLATE_ID` | Booking approval confirmations for clients | `body`, `cancelLink`, `rescheduleLink`, `googleCalendarLink`, `appleCalendarLink`, `type` |
| `BOOKING_REMINDER_TEMPLATE_ID` | Next-day booking reminders for clients | `body`, `cancelLink`, `rescheduleLink`, `type` |
| `VOLUNTEER_BOOKING_CONFIRMATION_TEMPLATE_ID` | Volunteer shift confirmation emails | `body`, `cancelLink`, `rescheduleLink`, `googleCalendarLink`, `appleCalendarLink`, `type` |
| `VOLUNTEER_BOOKING_REMINDER_TEMPLATE_ID` | Volunteer shift reminder emails | `body`, `cancelLink`, `rescheduleLink`, `type` |
| `CLIENT_RESCHEDULE_TEMPLATE_ID` | Booking reschedule notifications for clients | `oldDate`, `oldTime`, `newDate`, `newTime`, `cancelLink`, `rescheduleLink`, `googleCalendarLink`, `appleCalendarLink`, `type` |
| `VOLUNTEER_RESCHEDULE_TEMPLATE_ID` | Volunteer shift reschedule emails | `oldDate`, `oldTime`, `newDate`, `newTime`, `cancelLink`, `rescheduleLink`, `googleCalendarLink`, `appleCalendarLink`, `type` |

Client and volunteer reschedule emails currently use Brevo template ID **10**.

Cancellation, no-show, volunteer booking notification, and agency membership emails are no longer sent.

Calendar emails attach an ICS file so users can download the event. Set `ICS_BASE_URL`
to host these files publicly; otherwise `appleCalendarLink` falls back to a base64
`data:` URI.

Cancel and reschedule links in booking emails point to public pages at `/cancel/:token` and `/reschedule/:token`.<|MERGE_RESOLUTION|>--- conflicted
+++ resolved
@@ -6,11 +6,8 @@
 - Use Node.js 22+; run `nvm use` to switch to the pinned version in `.nvmrc`.
 - Keep recurring-booking tests current in both the backend and frontend whenever this feature changes.
 - The pantry schedule receives live updates through an SSE endpoint at `/bookings/stream`.
-<<<<<<< HEAD
 - Pantry and volunteer schedules include a date picker for jumping directly to specific days.
-=======
 - `/slots/range` returns 90 days of availability by default so the pantry schedule can load slots three months ahead.
->>>>>>> 38c6de62
 - Staff can add existing clients to the app from the pantry schedule's Assign User modal by entering a client ID. The client is created as a shopper with online access disabled and immediately assigned to the selected slot.
 - Update this `AGENTS.md` file and the repository `README.md` to reflect any new instructions or user-facing changes.
 - Provide translations only for client-visible pages (e.g., client dashboard, navbar and submenus, profile, booking, booking history). Internal or staff-only features should remain untranslated unless explicitly requested. Document these translation strings in `docs/` and update `MJ_FB_Frontend/public/locales` when client-visible text is added.
