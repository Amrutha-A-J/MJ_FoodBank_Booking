# Development Guide

## Pull Request Guidelines

- Ensure tests are added or updated for any code changes and run the relevant test suites after each task.
- Use Node.js 22+; run `nvm use` to switch to the pinned version in `.nvmrc`.
- Keep recurring-booking tests current in both the backend and frontend whenever this feature changes.
- The pantry schedule receives live updates through an SSE endpoint at `/bookings/stream`.
- Update this `AGENTS.md` file and the repository `README.md` to reflect any new instructions or user-facing changes.
- Provide translations only for client-visible pages (e.g., client dashboard, navbar and submenus, profile, booking, booking history). Internal or staff-only features should remain untranslated unless explicitly requested. Document these translation strings in `docs/` and update `MJ_FB_Frontend/public/locales` when client-visible text is added.
- Pantry visits track daily sunshine bag weights and client counts via the `sunshine_bag_log` table.
- Sunshine bag, surplus, pig pound, and outgoing donation logs roll up into monthly aggregates and raw log entries older than one year are purged every Jan 31.
- Anonymous pantry visits display "(ANONYMOUS)" after the client ID and their family size is excluded from the summary counts.
- Bulk pantry visit imports use the `POST /client-visits/import` endpoint (also available at `/visits/import`) and overwrite existing visits when client/date duplicates are found; see `docs/pantryVisits.md` for sheet naming and dry-run options.
- Client visits enforce a unique client/date combination; attempts to record a second visit for the same client and day return a 409 error.
- Booking notes consist of **client notes** (entered when booking) and **staff notes** (recorded during visits). Staff users automatically receive staff notes in booking history responses, while agency users can include them with `includeStaffNotes=true`.
- Keep `docs/timesheets.md` current with setup steps, API usage, payroll CSV export details, UI screenshots, and translation keys whenever the timesheet feature changes.
- A cron job seeds pay periods for the upcoming year every **Nov 30** using `seedPayPeriods`.
- Expired password setup and email verification tokens are purged nightly once they are more than 10 days past `expires_at`.
<<<<<<< HEAD
- Nightly no-show cleanup jobs mark past bookings and volunteer shifts as `no_show` and alert `OPS_ALERT_EMAILS` on failure.
=======
- Stale email queue entries older than `EMAIL_QUEUE_MAX_AGE_DAYS` are purged nightly and the job logs the queue size, warning when it exceeds `EMAIL_QUEUE_WARNING_SIZE`.
>>>>>>> 2c1bd261
- Deployments are performed manually; follow the steps in the repository `README.md` under "Deploying to Azure".
- Always document new environment variables in the repository README and `.env.example` files.
- Implement all database schema changes via migrations in `MJ_FB_Backend/src/migrations`; do not modify `src/setupDatabase.ts` for schema updates.
- Volunteers sign in with their email address instead of a username, and volunteer emails must be unique (email remains optional).
- Use `write-excel-file` for spreadsheet exports instead of `sheetjs` or `exceljs`.
- Use the shared `PasswordField` component for any password input so users can toggle visibility.
- Passwords must be at least 8 characters and include uppercase, lowercase, and special characters; numbers are optional.
- Staff can delete client and volunteer accounts from their respective management pages; update help content when these features change.

See `MJ_FB_Backend/AGENTS.md` for backend-specific guidance and `MJ_FB_Frontend/AGENTS.md` for frontend-specific guidance.

## Email templates

| Template reference | Purpose | Params |
| ------------------- | ------- | ------ |
| `PASSWORD_SETUP_TEMPLATE_ID` | Account invitations and password reset emails | `link`, `token`, `clientId` |
| `BOOKING_CONFIRMATION_TEMPLATE_ID` | Booking approval confirmations for clients | `body`, `cancelLink`, `rescheduleLink`, `googleCalendarLink`, `appleCalendarLink`, `type` |
| `BOOKING_REMINDER_TEMPLATE_ID` | Next-day booking reminders for clients | `body`, `cancelLink`, `rescheduleLink`, `type` |
| `VOLUNTEER_BOOKING_CONFIRMATION_TEMPLATE_ID` | Volunteer shift confirmation emails | `body`, `cancelLink`, `rescheduleLink`, `googleCalendarLink`, `appleCalendarLink`, `type` |
| `VOLUNTEER_BOOKING_REMINDER_TEMPLATE_ID` | Volunteer shift reminder emails | `body`, `cancelLink`, `rescheduleLink`, `type` |
| `CLIENT_RESCHEDULE_TEMPLATE_ID` | Booking reschedule notifications for clients | `oldDate`, `oldTime`, `newDate`, `newTime`, `cancelLink`, `rescheduleLink`, `googleCalendarLink`, `appleCalendarLink`, `type` |
| `VOLUNTEER_RESCHEDULE_TEMPLATE_ID` | Volunteer shift reschedule emails | `oldDate`, `oldTime`, `newDate`, `newTime`, `cancelLink`, `rescheduleLink`, `googleCalendarLink`, `appleCalendarLink`, `type` |

Client and volunteer reschedule emails currently use Brevo template ID **10**.

Cancellation, no-show, volunteer booking notification, and agency membership emails are no longer sent.

Calendar emails attach an ICS file so users can download the event. Set `ICS_BASE_URL`
to host these files publicly; otherwise `appleCalendarLink` falls back to a base64
`data:` URI.

Cancel and reschedule links in booking emails point to public pages at `/cancel/:token` and `/reschedule/:token`.<|MERGE_RESOLUTION|>--- conflicted
+++ resolved
@@ -17,11 +17,8 @@
 - Keep `docs/timesheets.md` current with setup steps, API usage, payroll CSV export details, UI screenshots, and translation keys whenever the timesheet feature changes.
 - A cron job seeds pay periods for the upcoming year every **Nov 30** using `seedPayPeriods`.
 - Expired password setup and email verification tokens are purged nightly once they are more than 10 days past `expires_at`.
-<<<<<<< HEAD
 - Nightly no-show cleanup jobs mark past bookings and volunteer shifts as `no_show` and alert `OPS_ALERT_EMAILS` on failure.
-=======
 - Stale email queue entries older than `EMAIL_QUEUE_MAX_AGE_DAYS` are purged nightly and the job logs the queue size, warning when it exceeds `EMAIL_QUEUE_WARNING_SIZE`.
->>>>>>> 2c1bd261
 - Deployments are performed manually; follow the steps in the repository `README.md` under "Deploying to Azure".
 - Always document new environment variables in the repository README and `.env.example` files.
 - Implement all database schema changes via migrations in `MJ_FB_Backend/src/migrations`; do not modify `src/setupDatabase.ts` for schema updates.
