# Development Guide

## Pull Request Guidelines

- Ensure tests are added or updated for any code changes and run the relevant test suites after each task.
- Keep recurring-booking tests current in both the backend and frontend whenever this feature changes.
- Update this `AGENTS.md` file and the repository `README.md` to reflect any new instructions or user-facing changes.
- A GitHub Actions workflow in `.github/workflows/release.yml` builds, tests, and deploys container images to Azure Container Apps. Configure repository secrets `AZURE_CREDENTIALS`, `REGISTRY_LOGIN_SERVER`, `REGISTRY_USERNAME`, `REGISTRY_PASSWORD` and variables `AZURE_RESOURCE_GROUP`, `BACKEND_APP_NAME`, and `FRONTEND_APP_NAME`; see `docs/release.md` for details.
- The `clients` table uses `client_id` as its primary key; do not reference an `id` column for clients.
- The backend requires Node.js 22+ for native `fetch`; earlier versions are not supported.
- Development is pinned to Node 22 via `.nvmrc`, and `.npmrc` sets `engine-strict=true` to prevent using other Node versions.
- GitHub Actions reads the Node version from `.nvmrc` to keep CI builds and tests on the same runtime.
- Booking emails are sent through Brevo; configure `BREVO_API_KEY`, `BREVO_FROM_EMAIL`, and `BREVO_FROM_NAME` in the backend environment.
- Booking confirmation and reminder emails include Cancel and Reschedule buttons with links generated from each booking's reschedule token.
- Email queue retries failed sends with exponential backoff and persists jobs in the `email_queue` table so retries survive restarts. Configure `EMAIL_QUEUE_MAX_RETRIES` and `EMAIL_QUEUE_BACKOFF_MS` to adjust retry behavior.
- Password setup token expiry is configurable via `PASSWORD_SETUP_TOKEN_TTL_HOURS` (default 24 hours).
- Use the `sendTemplatedEmail` utility to send Brevo template emails by providing a `templateId` and `params` object.
- `POST /auth/resend-password-setup` regenerates password setup links using `generatePasswordSetupToken`; requests are rate limited per email or client ID.
- Profile pages send a password reset link without requiring current or new password fields.
- Coordinator notification addresses for volunteer booking updates live in `MJ_FB_Backend/src/config/coordinatorEmails.json`.
- Staff or agency users can create bookings for unregistered individuals via `POST /bookings/new-client`; staff may review or delete these records through `/new-clients` routes.
- The pantry schedule's **Assign User** modal includes a **New client** option; selecting it lets staff enter a name (with optional email and phone) and books the slot via `POST /bookings/new-client`. These bookings appear on the schedule as `[NEW CLIENT] Name`.
- The `new_clients.email` field is nullable; `POST /bookings/new-client` accepts requests without an email address.
- A daily reminder job (`src/utils/bookingReminderJob.ts`) runs at server startup and emails clients about next-day bookings using the `enqueueEmail` queue. It now uses `node-cron` to run at `0 9 * * *` Regina time and exposes `startBookingReminderJob`/`stopBookingReminderJob`.
- A volunteer shift reminder job (`MJ_FB_Backend/src/utils/volunteerShiftReminderJob.ts`) runs at server startup and emails volunteers about next-day shifts using the same queue. It also uses `node-cron` with the same schedule and exposes `startVolunteerShiftReminderJob`/`stopVolunteerShiftReminderJob`.
- A nightly no-show cleanup job (`MJ_FB_Backend/src/utils/noShowCleanupJob.ts`) runs at server startup and uses `node-cron` with `0 20 * * *` Regina time to mark past approved bookings as `no_show`. It exposes `startNoShowCleanupJob`/`stopNoShowCleanupJob`.
- A nightly volunteer no-show cleanup job (`MJ_FB_Backend/src/utils/volunteerNoShowCleanupJob.ts`) runs at server startup and uses `node-cron` with `0 20 * * *` Regina time to mark past approved volunteer bookings as `no_show`. It logs results, emails coordinators, and waits `VOLUNTEER_NO_SHOW_HOURS` (default `24`) after each shift before auto-marking.

## Help Page Maintenance

- Update `MJ_FB_Frontend/src/pages/help/content.ts` whenever user-facing features or routes change so the Help page remains accurate.
- Before merging a pull request, ensure new routes and UI elements are reflected in the Help page:
  - [ ] Added or modified a user-facing route or UI element?
  - [ ] Updated `src/pages/help/content.ts` accordingly?
  - [ ] Verified that the Help page renders the change?
- Admins can view all help sections, including client and volunteer topics.

## Testing

- For changes in `MJ_FB_Backend`, run `npm test` from the `MJ_FB_Backend` directory.
- For changes in `MJ_FB_Frontend`, run `npm test` from the `MJ_FB_Frontend` directory.
<<<<<<< HEAD
- Always run tests through `npm test` so `jest.setup.ts` applies required polyfills and sets a default `VITE_API_BASE`; invoking Jest directly can skip this setup.
- Tests polyfill `global.fetch` with `undici` via top-level assignments in `tests/setupFetch.ts`. Ensure this file remains configured in Jest's setup files.
- Tests load required environment variables from `tests/setupEnv.ts`, which is listed in Jest's `setupFilesAfterEnv`. When running a test file directly, import `'../setupEnv'` so these variables are set, or run the test through Jest.
=======
- Backend tests rely on `tests/setupTests.ts` to load required environment variables, polyfill `global.fetch` with `undici`, and mock the database. Ensure this file remains configured in Jest's setup files. When running a test file directly, import `'../setupTests'` or run the file through Jest.
>>>>>>> b6f8c73e
- Tests for invitation and password setup flows live in `MJ_FB_Backend/tests/passwordResetFlow.test.ts`; run `npm test tests/passwordResetFlow.test.ts` when working on these features.
- To customize the mocked database in backend tests, import `../tests/utils/mockDb`, which mocks `../src/db` and exports the mocked `pool` for custom query behavior.

- Volunteers can earn badges. Use `GET /volunteers/me/stats` to retrieve badges and
  `POST /volunteers/me/badges` to manually award one. The stats endpoint also returns
  lifetime volunteer hours, hours served in the current month, total completed shifts,
  and the current consecutive-week streak. It includes a `milestone` flag when total
  shifts reach 5, 10, or 25 so the frontend can display a celebration banner.
  The response also includes `milestoneText`, `familiesServed`, `poundsHandled`,
  and current-month totals `monthFamiliesServed` and `monthPoundsHandled`
  so the dashboard can show appreciation messages.
  Only shifts marked as `completed` contribute to these hours and shift counts;
  `approved` or `no_show` statuses are ignored.
- Volunteer leaderboard available via `GET /volunteer-stats/leaderboard` returning
  `{ rank, percentile }` for the current volunteer without exposing names.
- Staff can view top volunteers via `GET /volunteer-stats/ranking` with an optional
  `roleId` query parameter to filter by role.
- Staff can query `GET /volunteer-stats/no-show-ranking` for a list of volunteers with
  high no-show rates to surface in management dashboards.
- Group volunteer statistics via `GET /volunteer-stats/group` return total
  volunteer hours, weekly and monthly food pounds handled, distinct families
  served in the current month, along with current-month hours and a
  configurable goal for dashboard progress.

- `GET /slots` returns an empty array with a 200 status on holidays.
- Agencies can retrieve holiday dates via `GET /holidays` to disable bookings on those days.
- Milestone badge awards queue a thank-you card email and expose a downloadable card link via `/stats`.
- Volunteers see a random appreciation message on login.
- The volunteer dashboard rotates encouragement messages when no milestone is reached.
- The volunteer dashboard shows a monthly contribution line chart of shift counts.
- Self-service client registration with email OTP verification is implemented but currently disabled.

## Project Layout

### Backend (`MJ_FB_Backend`)
- Node.js + Express API written in TypeScript.
- `controllers/` – business logic for each resource, grouped by domain (e.g., volunteer, warehouse, admin).
- `routes/` – REST endpoints wiring, organized by matching domain directories.
- `models/` and `db.ts` – PostgreSQL access.
- `middleware/` – shared Express middleware (authentication, validation, etc.).
- `schemas/`, `types/`, and `utils/` – validation, shared types, and helpers.
- The database schema is managed via TypeScript migrations in `src/migrations`. The backend runs pending migrations automatically on startup and logs each applied migration name. You can also run them manually with `npm run migrate`.
- Booking statuses include `'visited'`; staff can mark bookings as `no_show` or `visited` via `/bookings/:id/no-show` and `/bookings/:id/visited`.
- The pantry schedule's booking dialog allows staff to mark a booking as visited while recording cart weights to create a client visit.
- The Manage Booking dialog shows the client's name, profile link, and current-month visit count.
- Creating a client visit will automatically mark the client's approved booking on that date as visited.
- `/bookings/history?includeVisits=true` merges walk-in visits (`client_visits`) with booking history.
- Agencies can filter booking history for multiple clients and paginate results via `/bookings/history?clientIds=1,2&limit=10&offset=0`.
- Staff can create, update, or delete slots and adjust their capacities via `/slots` routes.
- `PUT /slots/capacity` updates the `max_capacity` for all slots.

### Frontend (`MJ_FB_Frontend`)
- React app built with Vite.
- Build requires `VITE_API_BASE` to be set in `MJ_FB_Frontend/.env`.
- `pages/` define top-level views and are organized into feature-based directories (booking, staff, volunteer-management, warehouse-management, etc.).
- `components/` provide reusable UI elements; use `FeedbackSnackbar` for notifications. The dashboard UI lives in `components/dashboard`.
- `api/` wraps server requests.
- `utils/`, `types.ts`, and theming files manage helpers, typings, and Material UI themes.
- Administrative pages enable staff to manage volunteer master roles and edit volunteer role slots.
- Volunteer Settings provides separate dialogs for creating sub-roles (with an initial shift) and for adding or editing shifts.
- Deleting sub-roles and shifts prompts confirmation dialogs to prevent accidental removal.
- Users complete initial password creation at `/set-password` using a token from the setup email.
- A language selector is available on the login, forgot password, set password, client dashboard, book appointment, booking history, profile, and help pages; avoid adding page-specific selectors elsewhere.
- After setting a password, users are redirected to the login page for their role.
- Volunteer role start and end times use a native time picker; `saveRole` expects `HH:MM:SS` strings.
- Staff can assign clients to agencies from the Harvest Pantry → Agency Management page via the **Add Client to Agency** tab, which includes agency search, client listing, and removal confirmations.
  Initially, the page shows only agency search; selecting an agency reveals a two-column layout with client search on the left and the agency's client list on the right.
- Agencies can book appointments for their associated clients from the Agency → Book Appointment page. Clients load once and display only after entering a search term, with filtering performed client-side to avoid long lists.
- Agency navigation provides Dashboard, Book Appointment, and Booking History pages, all protected by `AgencyGuard`.
- Agencies can view pantry slot availability and manage bookings—including creating, cancelling, and rescheduling—for their linked clients.
- Volunteer navigation includes a **Recurring Bookings** submenu for managing repeating shifts; keep related documentation up to date.

## Development Guidelines

- Preserve the separation between controllers, routes, models, and middleware in the backend.
- Use Zod schemas for validation and keep TypeScript types in sync.
- In the frontend, favor composition of reusable components and keep pages focused on layout and data flow.
- Use `FeedbackSnackbar` for user feedback instead of custom alert implementations.
- Document new environment variables in the repository README and `.env.example` files.
- Use `write-excel-file` for spreadsheet exports instead of `sheetjs` or `exceljs`.
- Admin settings: cart tare and pantry slot capacity are managed in Admin → Pantry Settings, bread/can weight multipliers in Admin → Warehouse Settings, and volunteer roles in Admin → Volunteer Settings. Fetch these values from the backend rather than hard-coding or using environment variables.
- The frontend requires a live internet connection; offline caching or offline-first optimizations must not be added.

## UI Rules & Design System (Global)

### Tech & Theme
- Library: Material UI v5 only (no Tailwind).
- Theme: Use the app’s `ThemeProvider` theme (primary `#941818`, Golos font, rounded corners). Never hard-code colors, spacing, or fonts—pull from the theme.
- Typography: Default to theme typography. Section titles use `subtitle1`/`h5` with bold as defined in theme.
 - Typography: Default to theme typography. Page and form titles use uppercase `h4`/`h5` variants with a slightly lighter font weight.

### Layout
- Grid: Use `Grid` with `spacing={2}` for page layout; prefer 12-column responsive layouts.
- Cards: Group related content in `Card` (or `Paper`) with the themed light border and subtle shadow. Avoid “floating” elements.
- Responsive: Ensure components work on xs→xl. Hide non-critical details on small screens, not critical actions.

### Components & Patterns
- Buttons: `size="small"`, `variant="contained"` for primary actions, outlined/text for secondary/tertiary. No ALL CAPS; `textTransform: 'none'`.
- Lists: `List` + `ListItem` for short, actionable sets.
- Tables: Use dense row height; keep actions in a trailing column; keep columns ≤ 7 on desktop.
- Forms: Use `TextField`, `Select`, `Checkbox`, `Radio` from MUI. Label every field; show helper text for constraints. Validate on blur and on submit; show inline errors and a top summary only if multiple errors exist.
- Form containers: Wrap forms in a container centered horizontally and vertically within the viewport.
- Feedback: Use the shared `FeedbackSnackbar` for success/info/error; avoid custom alerts. Keep messages short and specific.
- Loading: Prefer skeletons for cards/lists; use `CircularProgress` inline for button-level waits; never block entire pages without a reason.
- Empty States: Show a short explainer + primary action (e.g., “No bookings yet — Book an appointment”).
- Icons: Use `@mui/icons-material`. Pair icons with labels (accessibility + clarity).

### Status & Colors
- Status chips:
  - success = approved/ok,
  - warning = needs attention,
  - error = failed,
  - default/info = neutral.
- Never hard-code hex values; use theme palette (`success`, `warning`, `error`, `info`).
- Links & Emphasis: Use the theme’s primary color for emphasis and links; do not introduce new accent colors.

- Pantry schedule cells use the following colors:
  - approved → rgb(228,241,228),
  - no_show → rgb(255, 200, 200),
  - visited → rgb(111,146,113),
  - capacity exceeded → theme warning light.

### Interactions
- Affordance: Primary action visible and enabled when valid; disabled state must include a reason (helper text or tooltip).
- Confirmation: Only confirm destructive actions (e.g., Cancel, Reject). Use dialogs with clear verb-first buttons (“Cancel booking”, “Keep booking”).
- Undo: Prefer “Undo” in `FeedbackSnackbar` where safe (e.g., client-side remove before API commit).

### Content Style
- Copy: Plain, concise, second person (“You”).
- Dates/Times: Show local time with clear format (e.g., Tue, Aug 12 · 9:30–10:00). Avoid ambiguity.
- Errors: Actionable and specific (“Slot is full. Pick another time.”), not generic.

### Dashboards (by role)
 - Staff: “Today at a Glance” stats, Pantry Schedule snapshot, Volunteer Coverage, Quick Search, Cancellations, Notices & Events.
 - Volunteer: My Next Shifts, Available in My Roles, Announcements, Quick Actions, Profile & Training.
 - User: Upcoming Appointments, Next Available Slots, Notices, Quick Actions.
 - Each section should be a card with a concise header and an action (e.g., “Review All”, “Open Schedule”).

### Accessibility
- Keyboard: All interactive controls must be focusable; visible focus ring (default MUI is fine).
- ARIA: Use semantic components; add `aria-label` on icon-only buttons.
- Contrast: Rely on theme tokens; don’t reduce contrast below MUI defaults.

### Do / Don’t
- Do reuse existing shared components (`FeedbackSnackbar`, search inputs, role-aware guards).
- Do keep pages fast; fetch minimal data for first paint, then lazy-load details.
- Don’t inline custom CSS or use non-themed colors.
- Don’t add new design primitives without updating the theme.
- Code Conventions: Co-locate small view components with the page; share reusable pieces in `components/`. Keep pages for data flow & layout; keep business logic in hooks/services.
- All new UI must compile against strict TypeScript and pass existing tests.

## Base Requirements

Clients with internet access submit appointment requests online. Staff then refer to the client database called Link2Feed (an external platform that our app is not connected to). Walk-in visits can now be logged in our system through the `/client-visits` CRUD endpoints backed by the `client_visits` table. Visit counts are refreshed whenever a visit is added, updated, or deleted (see `src/controllers/clientVisitController.ts`). Staff should still check Link2Feed to ensure the client has not already used the food bank twice this calendar month (clients may only visit twice per month).

Staff must also book appointments for clients who do not have internet access. In these cases, the client visits in person to request an appointment, and the staff member clicks on an empty cell in the pantry schedule to assign the client to that slot. Both clients and staff should have the ability to cancel or reschedule appointments.

Similarly, volunteers should be able to log into the app to see which roles require volunteers for a given day. They will only see roles they are trained in, so they do not sign up for areas they are unfamiliar with. Just like client bookings, staff must approve volunteer requests. Staff can also view which volunteers are available on a given day for each role.

## Functional Overview

### Backend
- Express server configures CORS, initializes default slots, and mounts routes for clients, slots, bookings, holidays, blocked slots, breaks, staff, volunteer roles, volunteer bookings, and authentication.
- Booking logic checks slot capacity, enforces monthly visit limits, and sends confirmation emails when a booking is created.
- JWT-based middleware extracts tokens from headers or cookies, verifies them, and loads the matching staff, client, or volunteer record from PostgreSQL.
- A setup script provisions PostgreSQL tables for slots, users (clients), staff, volunteer roles, bookings, breaks, and related data when the server starts.

### Frontend
- The React app manages authentication for shoppers, staff, and volunteers, switching between login components and role-specific navigation/routes such as slot booking, schedule management, and volunteer coordination.
- `BookingUI` provides a calendar view that excludes weekends and holidays, fetches available slots, and submits bookings via the API.
- Staff manage holidays, blocked slots, and staff breaks through `ManageAvailability`, which pulls data from and sends updates to the backend API.
- `PantrySchedule` shows daily pantry availability with holidays, blocked slots, and breaks rendered as non bookable times. Each time block supports up to four shoppers across Slot 1–Slot 4, displaying how many bookings exist per slot. Staff can book appointments for walk-ins and manage existing bookings.
- Volunteers view role-specific schedules and request, cancel, or reschedule bookings through `VolunteerSchedule`. Gardening and special events shifts remain bookable on holidays and weekends, while pantry, warehouse, and administrative roles are disabled when a holiday is set.

## Booking Workflow

### Clients and Staff
- **Clients** book pantry appointments through a calendar; bookings are automatically approved.
- **Staff** can cancel or reschedule bookings and mark visits. Assigning a client directly to a slot creates an approved booking. Cancellations require a reason.
- Clients can view a booking history table listing all appointments, each with Cancel and Reschedule options.

- **BookingUI** – renders the calendar shoppers use to view and reserve open time slots.
- **BookingHistory** – lists a shopper's appointments with actions to cancel or reschedule.
- **ManageAvailability** – lets staff maintain holidays, blocked slots, and recurring breaks.
- **PantrySchedule** – primary staff tool to view bookings per time block, book walk-in appointments, and manage client bookings, while marking holidays, blocked slots, and breaks as non bookable entries in the schedule.
- **VolunteerSchedule** and `VolunteerScheduleTable` – list volunteer shifts by role. The number of slot columns matches each role's `max_volunteers` (e.g., pantry shelf stocker shows one slot, while pantry greeter shows multiple). Holidays disable pantry, warehouse, and administrative roles, while gardening and special events remain bookable; breaks and blocked-slot restrictions are ignored. Past days cannot be selected and shifts earlier than the current time are hidden.
- Backend controllers such as `bookingController`, `slotController`, `holidayController`, `blockedSlotController`, `breakController`, `volunteerBookingController`, and `volunteerRoleController` enforce business rules and interact with the database.

## Database Model

The booking flow uses the following PostgreSQL tables. **PK** denotes a primary key and **FK** a foreign key.

- **slots** – PK `id`; unique `(start_time, end_time)`; referenced by `bookings.slot_id`, `breaks.slot_id`, and `blocked_slots.slot_id`.
- **staff** – PK `id`; unique `email`; `role` constrained to `staff` or `admin`.
- **users** – PK `id`; unique `email` and `client_id` (1–9,999,999); `role` is `shopper` or `delivery`; referenced by `bookings.user_id`.
- **client_email_verifications** – PK `id`; unique `client_id`; FK `client_id` → `clients.id`; stores `email`, `otp_hash`, and `expires_at` for verifying client emails.
- **bookings** – PK `id`; FK `user_id` → `users.id`; FK `slot_id` → `slots.id`; `status` in `approved|cancelled|no_show|visited`; includes `reschedule_token`.
- **client_visits** – PK `id`; FK `client_id` → `clients.client_id`; records `date`, `is_anonymous` (default `false`), `weight_with_cart`, `weight_without_cart`, and `pet_item` counts.
- **breaks** – PK `id`; unique `(day_of_week, slot_id)`; FK `slot_id` → `slots.id`.
- **blocked_slots** – PK `id`; unique `(date, slot_id)`; FK `slot_id` → `slots.id`.
- **recurring_blocked_slots** – PK `id`; unique `(day_of_week, week_of_month, slot_id)`; FK `slot_id` → `slots.id`; defines weekly/monthly slot blocks with a `reason`.
- **holidays** – PK `id`; unique `date`.
- **volunteer_master_roles** – PK `id`.
- **volunteer_roles** – PK `id`; FK `category_id` → `volunteer_master_roles.id`.
- **volunteer_slots** – PK `slot_id`; FK `role_id` → `volunteer_roles.id` (cascade); tracks `max_volunteers`, `is_wednesday_slot`, `is_active`.
- **volunteers** – PK `id`; unique `username`.
- **volunteer_trained_roles** – composite PK `(volunteer_id, role_id)`; FK `volunteer_id` → `volunteers.id` (cascade); FK `role_id` → `volunteer_roles.id` (cascade); FK `category_id` → `volunteer_master_roles.id`.
- **volunteer_bookings** – PK `id`; FK `volunteer_id` → `volunteers.id` (cascade); FK `slot_id` → `volunteer_slots.slot_id` (cascade); `status` in `approved|cancelled|no_show|completed`; includes `reschedule_token`.
- **volunteer_recurring_bookings** – PK `id`; FK `volunteer_id` → `volunteers.id` (cascade); FK `slot_id` → `volunteer_slots.slot_id` (cascade); includes `start_date`, optional `end_date`, `pattern` (`daily|weekly`), `days_of_week` array, and an `active` flag.

## Volunteer Management

Volunteer management coordinates role-based staffing for the food bank.

### Role Categories (`volunteer_master_roles`)
1. Pantry
2. Warehouse
3. Gardening
4. Administration
5. Special Events

### Subroles (`volunteer_roles`)
1. Food Sorter (Warehouse)
2. Production Worker (Warehouse)
3. Driver Assistant (Warehouse)
4. Loading Dock Personnel (Warehouse)
5. General Cleaning & Maintenance (Warehouse)
6. Reception (Pantry)
7. Greeter / Pantry Assistant (Pantry)
8. Stock Person (Pantry)
9. Gardening Assistant (Gardening)
10. Event Organizer (Special Events)
11. Event Resource Specialist (Special Events)
12. Volunteer Marketing Associate (Administration)
13. Client Resource Associate (Administration)
14. Assistant Volunteer Coordinator (Administration)
15. Volunteer Office Administrator (Administration)

## API Reference

### Auth
- `POST /auth/request-password-reset` → 204 No Content.
- `POST /auth/change-password` → 204 No Content (auth required).

### Clients
- `POST /users/login` → `{ token, role, name, bookingsThisMonth? }`
- `POST /users` → `{ message: 'Client created' }`
- `GET /users/search?search=query` → `[ { id, name, email, phone, client_id } ]`
- `GET /users/me` → `{ id, firstName, lastName, email, phone, clientId, role, bookingsThisMonth }`

### Staff
- `GET /staff/exists` → `{ exists: boolean }`
- `POST /staff` → `{ message: 'Staff created' }`

### Slots
- `GET /slots?date=YYYY-MM-DD` → `[ { id, startTime, endTime, maxCapacity, available } ]`
- `GET /slots/all` → `[ { id, startTime, endTime, maxCapacity } ]`

### Bookings
- `POST /bookings` → `{ message: 'Booking created', bookingsThisMonth, rescheduleToken }`
- `GET /bookings?clientIds=1,2` → `[ { id, status, date, user_id, slot_id, is_staff_booking, reschedule_token, user_name, user_email, user_phone, client_id, bookings_this_month, start_time, end_time } ]` (agencies must specify `clientIds` linked to them)
- `GET /bookings/history` → `[ { id, status, date, slot_id, reason, start_time, end_time, created_at, is_staff_booking, reschedule_token } ]`
- `POST /bookings/:id/decision` → `{ message: 'Booking approved' }`
- `POST /bookings/:id/cancel` → `{ message: 'Booking cancelled' }`
- `POST /bookings/reschedule/:token` → `{ message: 'Booking rescheduled', rescheduleToken }`
- `POST /bookings/preapproved` → `{ message: 'Walk-in booking created', rescheduleToken }`
- `POST /bookings/staff` → `{ message: 'Booking created for client', rescheduleToken }`

### Holidays
- `GET /holidays` → `[ { date, reason } ]`
- `POST /holidays` → `{ message: 'Added' }`
- `DELETE /holidays/:date` → `{ message: 'Removed' }`

### Blocked Slots
- `GET /blocked-slots?date=YYYY-MM-DD` → `[ { slotId, reason } ]`
- `POST /blocked-slots` → `{ message: 'Added' }`
- `DELETE /blocked-slots/:date/:slotId` → `{ message: 'Removed' }`

### Recurring Blocked Slots (`src/routes/recurringBlockedSlots.ts`)
- `GET /recurring-blocked-slots` → `[ { id, dayOfWeek, weekOfMonth, slotId, reason } ]`
- `POST /recurring-blocked-slots` `{ dayOfWeek, weekOfMonth, slotId, reason }` → `{ message: 'Added' }`
- `DELETE /recurring-blocked-slots/:id` → `{ message: 'Removed' }`

### Breaks
- `GET /breaks` → `[ { dayOfWeek, slotId, reason } ]`
- `POST /breaks` → `{ message: 'Added' }`
- `DELETE /breaks/:day/:slotId` → `{ message: 'Removed' }`

### Roles
- `GET /roles` → `[ { categoryId, categoryName, roleId, roleName } ]`
- `GET /roles/:roleId/shifts` → `[ { shiftId, startTime, endTime, maxVolunteers } ]`

### Volunteers
- `POST /volunteers/login` → `{ token, role: 'volunteer', name }`
- `POST /volunteers` → `{ id }`
- `GET /volunteers/search?search=query` → `[ { id, name, trainedAreas } ]`
- `PUT /volunteers/:id/trained-areas` → `{ id, roleIds }`

### Volunteer Roles
- `GET /volunteer-roles/mine?date=YYYY-MM-DD` → `[ { id, role_id, name, start_time, end_time, max_volunteers, category_id, category_name, is_wednesday_slot, booked, available, status, date } ]`
- `POST /volunteer-roles` (requires `roleId` or `name` + `categoryId`) → `{ id, role_id, name, start_time, end_time, max_volunteers, category_id, is_wednesday_slot, is_active, category_name }`
- `GET /volunteer-roles` (`?includeInactive=true` to include inactive shifts) → `[ { id, role_id, category_id, name, max_volunteers, category_name, shifts } ]`
- `PUT /volunteer-roles/:id` → `{ id, role_id, name, start_time, end_time, max_volunteers, category_id, is_wednesday_slot, is_active, category_name }`
- `PATCH /volunteer-roles/:id` → `{ id, role_id, name, start_time, end_time, max_volunteers, category_id, is_wednesday_slot, is_active }`
- `DELETE /volunteer-roles/:id` → `{ message: 'Deleted' }`

### Volunteer Master Roles
- `GET /volunteer-master-roles` → `[ { id, name } ]`
- `POST /volunteer-master-roles` → `{ id, name }`
- `PUT /volunteer-master-roles/:id` → `{ id, name }`
- `DELETE /volunteer-master-roles/:id` → `{ message: 'Master role deleted' }` (removes associated `volunteer_roles` and `volunteer_slots`)
- `POST /volunteer-roles/restore` → `{ message: 'Volunteer roles restored' }` (staff only; resets roles, shifts, and training links)

### Volunteer Bookings
- `POST /volunteer-bookings` → `{ id, role_id, volunteer_id, date, status, reschedule_token, status_color }` (409 returns `{ attempted, existing }` on overlap)
- `POST /volunteer-bookings/staff` → `{ id, role_id, volunteer_id, date, status, reschedule_token, status_color }`
- `POST /volunteer-bookings/resolve-conflict` `{ existingBookingId, keep, roleId?, date? }` → `{ kept, booking }`
  - `roleId` and `date` are required only when `keep` is `'new'`.
- `GET /volunteer-bookings/mine` → `[ { id, role_id, volunteer_id, date, status, reschedule_token, start_time, end_time, role_name, category_name, status_color } ]`
- `GET /volunteer-bookings/volunteer/:volunteer_id` → `[ { id, role_id, volunteer_id, date, status, reschedule_token, start_time, end_time, role_name, category_name, status_color } ]`
- `GET /volunteer-bookings` → `[ { id, status, role_id, volunteer_id, date, reschedule_token, start_time, end_time, role_name, category_name, volunteer_name, status_color } ]`
- `GET /volunteer-bookings/:role_id` → `[ { id, status, role_id, volunteer_id, date, reschedule_token, start_time, end_time, role_name, category_name, volunteer_name, status_color } ]`
- `GET /volunteer-bookings/unmarked` → `[ { id, status, role_id, volunteer_id, date, reschedule_token, start_time, end_time, role_name, category_name, volunteer_name, status_color } ]`
- `PATCH /volunteer-bookings/:id` → `{ id, role_id, volunteer_id, date, status, status_color }`
- `POST /volunteer-bookings/reschedule/:token` → `{ message: 'Volunteer booking rescheduled', rescheduleToken }`
- Volunteer management groups volunteer search, creation, and pending reviews under a **Volunteers** submenu. The **Pending Reviews** tab shows the current week, listing `no_show` shifts and today's overdue `approved` bookings with a status filter.

- Staff can manage recurring volunteer shift series from the **Recurring Shifts** page under Volunteer Management.

Volunteer booking statuses include `completed`, and cancellations must include a reason.
Volunteer UIs and tests must use `completed` or `no_show`; `visited` is invalid for volunteer bookings and the backend responds with "Use completed instead of visited for volunteer shifts" when submitted.

### Volunteer Recurring Bookings (`src/routes/volunteer/volunteerBookings.ts`)
- `POST /volunteer-bookings/recurring` `{ roleId, startDate, endDate, pattern, daysOfWeek }` → `{ recurringId, successes, skipped }`
- `GET /volunteer-bookings/recurring` → `[ { id, role_id, start_date, end_date, pattern, days_of_week } ]`
- `POST /volunteer-bookings/recurring/staff` `{ volunteerId, roleId, startDate, endDate, pattern, daysOfWeek, force? }` → `{ recurringId, successes, skipped }`
- `GET /volunteer-bookings/recurring/volunteer/:volunteer_id` → `[ { id, role_id, start_date, end_date, pattern, days_of_week } ]`
- `DELETE /volunteer-bookings/recurring/:id?from=YYYY-MM-DD` → `{ message: 'Recurring bookings cancelled' }`
- `PATCH /volunteer-bookings/:id/cancel` → `{ id, role_id, volunteer_id, date, status }`

### Agencies (`src/routes/agencies.ts`)
- `GET /agencies/:id/clients` → `[ clientId ]`
- `POST /agencies/add-client` `{ agencyId, clientId }` → `204` (404 if client not found)
- `DELETE /agencies/:id/clients/:clientId` → `204`
- `POST /agencies` `{ name, email, password, contactInfo? }` → `{ id }` (staff only)
- A client may be linked to only one agency at a time; adding a client already
  associated with another agency returns a `409` with that agency's name.
  `clientId` refers to the public identifier (`clients.client_id`).
- Agency users can view and update their own profile via `GET/PATCH /users/me`.
  The response includes `firstName` (agency name), `email`, and `phone`
  (contact info).
  Authenticated agency users may substitute `me` for `:id` in the above client
  routes (e.g. `GET /agencies/me/clients`).

### Donors (`src/routes/donors.ts`)
- `GET /donors?search=name` → `[ { id, name } ]`
- `POST /donors` `{ name }` → `{ id, name }`
- `GET /donors/:id` → `{ id, name, totalLbs, lastDonationISO }`
- `GET /donors/:id/donations` → `[ { id, date, weight } ]`
- `GET /donors/top?year=YYYY&limit=N` → `[ { name, totalLbs, lastDonationISO } ]`

### Events (`src/routes/events.ts`)
- `GET /events` → `{ today: [event], upcoming: [event], past: [event] }`
- `POST /events` `{ title, details, category, date, staffIds?, visibleToVolunteers?, visibleToClients? }` → `{ id }`
- `DELETE /events/:id` → `{ message: 'Deleted' }`

### Warehouse Management
- `/warehouse-overall` routes provide yearly summaries of donations, surplus, pig pound, and outgoing donations.
- `GET /warehouse-overall?year=YYYY` lists monthly aggregates, and `GET /warehouse-overall/export?year=YYYY` exports it as a spreadsheet. Aggregates update in real time; manual rebuilds are no longer needed.
- Frontend pages under `/warehouse-management/*` (Dashboard, Donation Log, Track Pigpound, Track Outgoing Donations, Track Surplus, Aggregations) surface these warehouse features.

## Slot API

`/slots` returns each slot with an `overbooked` flag when approved bookings exceed `max_capacity`, and `available` values are never negative. Volunteers can access this endpoint alongside shoppers, delivery, staff, and agencies.

`GET /volunteer-roles` returns all volunteer roles with their active shifts by default. Append `?includeInactive=true` to include inactive shifts:

```
[
  {
    "id": <role_id>,
    "category_id": <category_id>,
    "name": "<role name>",
    "max_volunteers": 3,
    "category_name": "<category>",
    "shifts": [
      {
        "id": <slot_id>,
        "start_time": "09:00:00",
        "end_time": "12:00:00",
        "is_wednesday_slot": false,
        "is_active": true
      },
      ...
    ]
  },
  ...
]
```

`id` represents the role ID; each shift object uses its own `id` for the slot identifier.

`GET /volunteer-roles/mine?date=YYYY-MM-DD` returns each slot the logged-in volunteer is trained for:

```
[
  {
    "id": <slot_id>,
    "role_id": <role_id>,
    "name": "<role name>",
    "start_time": "09:00:00",
    "end_time": "12:00:00",
    "max_volunteers": 3,
    "category_id": <category_id>,
    "category_name": "<category>",
    "is_wednesday_slot": false,
    "booked": 1,
    "available": 2,
    "status": "available",
    "date": "2024-01-15"
  },
  ...
]
```

## Components & Workflow

- **VolunteerSchedule** lets volunteers choose a role from a dropdown and view a grid of shifts. Columns correspond to slot numbers and rows show shift times (e.g. 9:30–12:00, 12:30–3:30). Cells display *Booked* or *Available* and clicking an available cell creates a request in `volunteer_bookings`. Past dates are disabled and same-day shifts that have already started are omitted.
- The Volunteer Dashboard's **Available in My Roles** list excludes shifts the volunteer has already requested or booked and shows server-provided error messages when a booking attempt fails.
- Volunteers can view their trained roles on the dashboard but cannot update them; staff manage trained areas through the volunteer search interface.
- Volunteers may only book shifts for roles they are trained in; attempts to book untrained roles must be blocked and handled by staff.
- Shift booking confirmations display "Shift booked" since bookings are auto-approved and the submitted state has been removed; the volunteer dashboard lists only approved bookings.
- Volunteer and pantry schedules follow the same grid logic. The y‑axis lists shift times and the x‑axis lists sequential slot numbers up to each shift's `max_volunteers`. When a volunteer requests a shift, the booking is immediately approved and occupies the first open slot.
- **BookingHistory** shows a volunteer's upcoming bookings with Cancel and Reschedule options.
- **CoordinatorDashboard** is the staff view using `VolunteerScheduleTable`. Staff see volunteer names for booked cells and can cancel or reschedule bookings. Staff can also search volunteers, assign them to roles, and update trained areas.
- Staff assigning volunteers may force a booking beyond capacity after a confirmation prompt; this increases the slot's `max_volunteers`.
- The volunteer search page shows the selected volunteer's profile and role editor alongside their booking history in a two-column card layout.
- Role selection in the volunteer search role editor uses a simple dropdown without search.
- These workflows rely on `volunteer_slots`, `volunteer_roles`, `volunteer_master_roles`, `volunteer_bookings`, `volunteers`, and `volunteer_trained_roles`. Training records in `volunteer_trained_roles` restrict which roles a volunteer can book.
<|MERGE_RESOLUTION|>--- conflicted
+++ resolved
@@ -39,13 +39,10 @@
 
 - For changes in `MJ_FB_Backend`, run `npm test` from the `MJ_FB_Backend` directory.
 - For changes in `MJ_FB_Frontend`, run `npm test` from the `MJ_FB_Frontend` directory.
-<<<<<<< HEAD
 - Always run tests through `npm test` so `jest.setup.ts` applies required polyfills and sets a default `VITE_API_BASE`; invoking Jest directly can skip this setup.
 - Tests polyfill `global.fetch` with `undici` via top-level assignments in `tests/setupFetch.ts`. Ensure this file remains configured in Jest's setup files.
 - Tests load required environment variables from `tests/setupEnv.ts`, which is listed in Jest's `setupFilesAfterEnv`. When running a test file directly, import `'../setupEnv'` so these variables are set, or run the test through Jest.
-=======
 - Backend tests rely on `tests/setupTests.ts` to load required environment variables, polyfill `global.fetch` with `undici`, and mock the database. Ensure this file remains configured in Jest's setup files. When running a test file directly, import `'../setupTests'` or run the file through Jest.
->>>>>>> b6f8c73e
 - Tests for invitation and password setup flows live in `MJ_FB_Backend/tests/passwordResetFlow.test.ts`; run `npm test tests/passwordResetFlow.test.ts` when working on these features.
 - To customize the mocked database in backend tests, import `../tests/utils/mockDb`, which mocks `../src/db` and exports the mocked `pool` for custom query behavior.
 
