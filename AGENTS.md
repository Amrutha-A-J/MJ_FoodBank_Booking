--- conflicted
+++ resolved
@@ -105,7 +105,7 @@
 - 13 Client Resource Associate (category 4)
 - 14 Assistant Volunteer Coordinator (category 4)
 - 15 Volunteer Office Administrator (category 4)
-<<<<<<< HEAD
+
 ### API Endpoints
 
 #### Auth
@@ -182,7 +182,6 @@
 - `GET /volunteer-bookings/:role_id` → `[ { id, status, role_id, volunteer_id, date, reschedule_token, start_time, end_time, role_name, category_name, volunteer_name, status_color } ]`
 - `PATCH /volunteer-bookings/:id` → `{ id, role_id, volunteer_id, date, status, status_color }`
 - `POST /volunteer-bookings/reschedule/:token` → `{ message: 'Volunteer booking rescheduled', rescheduleToken }`
-=======
 
 ### Slot API
 
@@ -234,7 +233,6 @@
   ...
 ]
 ```
->>>>>>> 776f874d
 
 ### Components and Workflow
 
