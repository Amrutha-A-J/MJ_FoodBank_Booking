--- conflicted
+++ resolved
@@ -22,14 +22,12 @@
 - Keep `docs/timesheets.md` current with setup steps, API usage, payroll CSV export details, UI screenshots, and translation keys whenever the timesheet feature changes.
 - A cron job seeds pay periods for the upcoming year every **Nov 30** using `seedPayPeriods`.
 - Expired password setup and email verification tokens are purged nightly once they are more than 10 days past `expires_at`.
-<<<<<<< HEAD
 - Nightly no-show cleanup jobs mark past bookings and volunteer shifts as `no_show` and alert a Telegram channel (`TELEGRAM_BOT_TOKEN`/`TELEGRAM_ALERT_CHAT_ID`) on failure.
 - API requests that return a 5xx error send a Telegram alert with the HTTP method and path when `TELEGRAM_BOT_TOKEN` and `TELEGRAM_ALERT_CHAT_ID` are configured.
 - Telegram alerts are sent when clients or volunteers create, cancel, or reschedule bookings.
-=======
 - Nightly no-show cleanup jobs mark past bookings and volunteer shifts as `no_show` and alert a Telegram channel (`TELEGRAM_BOT_TOKEN`/`TELEGRAM_ALERT_CHAT_ID`) on failure; alerts include a timestamp and stack trace.
 - API requests that return a 5xx error send a Telegram alert with the HTTP method, path, timestamp, and stack trace when `TELEGRAM_BOT_TOKEN` and `TELEGRAM_ALERT_CHAT_ID` are configured.
->>>>>>> 2e8810f4
+- Telegram alerts are sent when clients or volunteers create, cancel, or reschedule bookings.
 - Stale email queue entries older than `EMAIL_QUEUE_MAX_AGE_DAYS` are purged nightly and the job logs the queue size, warning when it exceeds `EMAIL_QUEUE_WARNING_SIZE`.
 - Maintain database health: set database-level autovacuum thresholds, schedule manual `VACUUM ANALYZE` during low-traffic windows, plan quarterly `REINDEX` or `pg_repack` runs for heavily updated tables, and monitor table bloat metrics. Record these tasks in ops docs.
 - Deployments are performed manually; follow the steps in the repository `README.md` under "Deploying to Azure".
