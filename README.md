--- conflicted
+++ resolved
@@ -471,12 +471,9 @@
 - Staff dashboard dates display weekday, month, day, and year (e.g., 'Tue, Jan 2, 2024').
 - Staff dashboard includes a pantry visit trend line chart showing monthly totals for clients, adults, and children.
 - Includes a reusable `FeedbackSnackbar` component for concise user notifications.
-<<<<<<< HEAD
 - Volunteers see an Install App button on their first visit to volunteer pages. An onboarding modal explains offline benefits, and installs are tracked. iOS users should use Safari's **Add to Home Screen**.
-=======
 - An Install App button appears when the app is installable; iOS users should use Safari's **Add to Home Screen**.
 - A Workbox service worker caches built assets and schedule-related API responses to speed up repeat visits; offline use remains unsupported.
->>>>>>> b9ed68c6
 - Booking confirmations include links to add appointments to Google Calendar or download an ICS file.
 - Warehouse dashboard aggregates donations and shipments in real time, so manual rebuilds are no longer needed.
 - Sunshine bag, surplus, pig pound, and outgoing donation logs roll up into monthly summary tables, and raw log entries older than one year are deleted each Jan 31.
