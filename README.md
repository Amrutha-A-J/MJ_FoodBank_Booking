--- conflicted
+++ resolved
@@ -180,12 +180,8 @@
 - Pantry Settings page lets staff configure one max booking capacity used for all pantry times.
 - Pantry schedule cells use color coding: rgb(228,241,228) for approved, rgb(255, 200, 200) for no-show, rgb(111,146,113) for visited, and the theme's warning light for capacity exceeded.
 - Filled pantry schedule slots display the client's ID in parentheses next to their name.
-<<<<<<< HEAD
 - Agencies can book appointments for their associated clients via the Agency → Book Appointment page, which lists existing clients and filters them client-side. The page now hides the client list after a selection and uses a single “Book Appointment” heading for clarity.
-=======
-- Agencies can book appointments for their associated clients via the Agency → Book Appointment page, which lists existing clients and filters them client-side.
 - Agencies can view slot availability and cancel or reschedule bookings for their clients using the standard booking APIs.
->>>>>>> f0abec05
 - Agency navigation offers Dashboard, Book Appointment, Booking History, Clients, and Schedule pages, all behind an `AgencyGuard`.
 - Agency profile page shows the agency's name, email, and contact info with editable fields and password reset support.
 - Agency navigation offers Dashboard, Book Appointment, and Booking History pages, all behind an `AgencyGuard`.
