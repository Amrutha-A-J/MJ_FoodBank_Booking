# MJ FoodBank Booking

Booking and volunteer management for the Moose Jaw Food Bank. This monorepo includes:

- [MJ_FB_Backend](MJ_FB_Backend) – Node.js/Express API.
- [MJ_FB_Frontend](MJ_FB_Frontend) – React single-page app.
- [docs](docs/) with setup notes and a [Timesheets guide](docs/timesheets.md).
- Leave request API under `/api/leave/requests` for staff leave, supporting
  vacation, sick, or personal requests (one personal day per quarter) with optional reasons.

Staff can reach **Timesheets** at `/timesheet` and **Leave Management** at
`/leave-requests` from the profile menu once logged in. Admin users also see
**Timesheets** at `/admin/timesheet` and **Leave Requests** at
`/admin/leave-requests` under the Admin menu for reviewing submissions. Admins can
retrieve any staff timesheet's day entries through the API at
`GET /timesheets/:id/days` and list periods via `GET /timesheets`.

## Staff Access Roles

Staff accounts may include any of the following access roles:

- `pantry`
- `volunteer_management`
- `warehouse`
- `admin`
- `other`
- `payroll_management`

This repository uses Git submodules for the backend and frontend components. After cloning, pull in the submodules and install their dependencies.

## Node Version

Requires **Node.js 22+**. The repo includes a `.nvmrc` file and installation is engine‑strict, so use the pinned version:

```bash
nvm install   # installs the version listed in .nvmrc
nvm use
```

GitHub Actions reads the same `.nvmrc` to run CI on Node 22. Run all backend and frontend tests on this runtime to match CI results.

## Timesheet and Leave Setup

Timesheet features require backend migrations, seeded pay periods, and email
configuration.

1. Run migrations:

```bash
cd MJ_FB_Backend
npm run migrate
```

2. Pay periods are seeded automatically on backend startup via the
   `seedPayPeriods` utility. A cron job runs every **Nov 30** to generate pay
   periods for the upcoming year. Seed a custom range manually if needed:

```bash
node src/utils/payPeriodSeeder.ts START_DATE END_DATE
```

3. Seed timesheets for active staff:

```bash
node src/utils/timesheetSeeder.ts
```

4. Configure Brevo email credentials and optional approver addresses in
   `MJ_FB_Backend/.env`:

```bash
BREVO_API_KEY=your_api_key
BREVO_FROM_EMAIL=noreply@example.com
BREVO_FROM_NAME="MJ Food Bank"
TIMESHEET_APPROVER_EMAILS=admin1@example.com,admin2@example.com # optional
```

Staff submit leave through `/api/leave/requests` with `startDate`, `endDate`,
`type` (`vacation`, `sick`, or `personal` – limited to one personal day per quarter), and optional `reason`; admins approve or reject
via `/api/leave/requests/:id/approve` and `/api/leave/requests/:id/reject`.

Individuals who use the food bank are referred to as clients throughout the application.

The `clients` table uses `client_id` as its primary key. Do not reference an `id` column for clients; always use `client_id` in database queries and API responses.

The backend automatically runs any pending database migrations on startup and logs each applied migration name to the console.
All schema changes must be implemented via migrations in `MJ_FB_Backend/src/migrations`; do not edit `src/setupDatabase.ts` for schema updates.

## Contribution Guidelines

- Use Node.js 22 or later for development; the backend relies on the native `fetch` API.
- The frontend requires a live internet connection; offline caching or offline-first optimizations must not be added.
<<<<<<< HEAD
- Run the relevant backend and frontend test suites via `npm test` after making changes. Tests must be executed with `npm test` so `.env.test` files and `jest.setup.ts` load required environment variables and polyfills.
=======
- Run the relevant backend or frontend test suites using `npm run test:backend` or `npm run test:frontend` after making changes. These scripts call each submodule's `npm test` so `jest.setup.ts` loads required polyfills and provides a default `VITE_API_BASE`.

```bash
npm run test:backend   # backend tests
npm run test:frontend  # frontend tests
```
>>>>>>> b2f6b096
- Update `AGENTS.md` with new repository instructions.
- Reflect user-facing or setup changes in this `README.md`.
- Backend tests use `tests/setupTests.ts` to polyfill `global.fetch` with `undici` and mock the database. Environment variables come from `.env.test`, which Jest loads automatically. If you run a test file directly instead of through Jest, manually import `'../setupTests'` so these helpers are initialized.

## Help Page Updates

Keep the Help page current whenever user-facing features change. Update
`MJ_FB_Frontend/src/pages/help/content.ts` whenever you add or modify a
route or UI element so users see accurate guidance.

Before merging a pull request, confirm the following:

- [ ] Added or changed a user-facing route or UI element?
- [ ] Updated `src/pages/help/content.ts` with the new information?
- [ ] Viewed the Help page to ensure the change appears?

## Features

- Appointment booking workflow for clients with automatic approval and rescheduling.
- Bookings support an optional **client note** field. Clients can add a note during booking, and staff see it in booking dialogs. Client notes are stored and returned via `/bookings` endpoints.
- Client visit records include an optional **staff note** field. Staff users automatically see these notes via `/bookings/history`, while agency users can retrieve them by adding `includeStaffNotes=true`.
- Help page offers role-specific guidance with real-time search and a printable view. Admins can view all help topics, including client and volunteer guidance.
- Staff or agency users can create bookings for unregistered clients via `/bookings/new-client`; the email field is optional, so bookings can be created without an email address. Staff can list or delete these pending clients through `/new-clients` routes and the Client Management **New Clients** tab.
- Volunteer role management and scheduling restricted to trained areas; volunteers can only book shifts in roles they are trained for.
- Volunteer management groups volunteer search, creation, and review under a **Volunteers** submenu. Its **Pending Reviews** tab shows the current week with `no_show` shifts and today's overdue `approved` bookings, allowing staff to mark them `completed` or `no_show`.
- Staff can manage recurring volunteer shift series from the **Recurring Shifts** page under Volunteer Management.
- Only staff can update volunteer trained roles; volunteers may view but not modify their assigned roles from the dashboard.
- Daily reminder jobs queue emails for next-day bookings and volunteer shifts using the backend email queue. Each job now runs via `node-cron` at `0 9 * * *` Regina time and exposes start/stop functions.
- Booking confirmation and reminder emails include Cancel and Reschedule buttons so users can manage their appointments directly from the message.
- A nightly cleanup job runs via `node-cron` at `0 20 * * *` Regina time to mark past approved bookings as `no_show`.
- A nightly volunteer no-show cleanup job runs via `node-cron` at `0 20 * * *` Regina time to mark past approved volunteer bookings as `no_show` after `VOLUNTEER_NO_SHOW_HOURS` (default `24`) hours and emails coordinators about the changes.
- Coordinator notification emails for volunteer booking changes are configured via `MJ_FB_Backend/src/config/coordinatorEmails.json`.
- Milestone badge awards send a template-based thank-you card via email and expose the card link through the stats endpoint.
- Reusable Brevo email utility allows sending templated emails with custom properties and template IDs.
- Backend email queue retries failed sends with exponential backoff and persists jobs in an `email_queue` table so retries survive restarts. The maximum retries and initial delay are configurable.
- Accounts for clients, volunteers, staff, and agencies are created without passwords; a one-time setup link directs them to `/set-password` for initial password creation.
- After setting a password, users are redirected to the login page for their role.
- `POST /auth/resend-password-setup` reissues this link when the original token expires. Requests are rate limited by email or client ID.
- Volunteers see a random appreciation message on each login with a link to download their card when available.
- Volunteers also see rotating encouragement messages on the dashboard when no milestone is reached.
- Volunteer dashboard hides shifts already booked by the volunteer and shows detailed error messages from the server when requests fail.
- Conflicting volunteer shift requests return a 409 with both the attempted and existing shift details; resolve conflicts via `POST /volunteer-bookings/resolve-conflict` (body: `{ existingBookingId, keep, roleId?, date? }`; `roleId` and `date` are required only when keeping the new booking).
- Volunteer schedule prevents navigating to past dates and hides shifts that have already started.
- Staff assigning volunteers can override a full role via a confirmation prompt, which increases that slot's `max_volunteers`.
- Volunteer badges are calculated from activity and manually awardable. Manual awards are issued via `POST /volunteers/me/badges`. `GET /volunteers/me/stats` returns earned badges along with lifetime hours, this month's hours, total completed shifts, and current streak. Only shifts marked as `completed` contribute to hours and shift totals; `approved` or `no_show` shifts are ignored. The endpoint also flags milestones at 5, 10, and 25 shifts so the dashboard can show a celebration banner.
- The stats endpoint now provides a milestone message and contribution totals (`familiesServed`, `poundsHandled`) along with current-month figures (`monthFamiliesServed`, `monthPoundsHandled`) so the dashboard can display appreciation.
- Volunteer leaderboard endpoint `GET /volunteer-stats/leaderboard` returns your rank and percentile.
  The volunteer dashboard shows “You're in the top X%!” based on this data.
- Staff can view top volunteers via `GET /volunteer-stats/ranking` with an optional
  `roleId` query parameter to filter by role.
- Staff can retrieve a no-show ranking via `GET /volunteer-stats/no-show-ranking` to highlight
  volunteers who frequently miss booked shifts. The volunteer management dashboard displays this ranking.
- Group volunteer stats endpoint `GET /volunteer-stats/group` aggregates total hours,
  weekly and monthly pounds handled, and distinct families served this month, returning
  current-month hours alongside a configurable goal for dashboard progress.
- Volunteer dashboard now highlights weekly pounds distributed, a progress gauge
  toward the monthly hours goal, a highlight of the month, and rotating
  appreciation quotes.
- Volunteer dashboard includes a line chart showing monthly shift counts and top role contributions to illustrate the contribution trend.
- Volunteer dashboard groups badges, lifetime hours, this month's hours, total shifts, and current streak into a single stats card.
- Volunteer search results display profile details, role editor, and booking history side by side in a card layout.
- Volunteer role assignment uses a simple dropdown without search capability.
- Volunteer bookings are auto-approved with no submitted state and appear immediately on schedules.
- Volunteer booking statuses include `completed`, and cancelling a booking now requires a reason.
- Volunteer interfaces show `completed` or `no_show`; submitting `visited` for a volunteer shift now returns `Use completed instead of visited for volunteer shifts`.
- Admins can manage volunteer master roles, sub-roles, and their shifts from the Settings page's Volunteer tab. Deleting a master role also removes its sub-roles and shifts. Deleting sub-roles and shifts now requires confirmation to avoid accidental removal. Sub-roles are created via a dedicated dialog that captures the sub-role name and initial shift, while additional shifts use a separate dialog.
- Staff can restore volunteer roles and shifts to their original defaults via `POST /volunteer-roles/restore` or the Settings page's Volunteer tab **Restore Original Roles & Shifts** button.
- Walk-in visit tracking (`clientVisits`) via [clientVisitController](MJ_FB_Backend/src/controllers/clientVisitController.ts).
- Staff can mark bookings as no-show or visited through `/bookings/:id/no-show` and `/bookings/:id/visited` endpoints.
- Walk-in bookings created via `/bookings/preapproved` are saved with status `approved` (the `preapproved` status has been removed).
- Staff can record visits directly from a booking in the pantry schedule. Selecting **Visited** in the booking dialog captures cart weights and creates the visit record before marking the booking visited.
- Adding a client visit automatically updates any approved booking for that client on the same date to `visited`.
- The Manage Booking dialog now displays the client's name, a link to their profile, and their visit count for the current month to assist staff decisions.
- Client booking history tables can filter bookings by `visited` and `no_show` statuses.
- Booking requests are automatically approved; the submitted state has been removed.
- Booking confirmations display "Shift booked"; the volunteer dashboard shows only approved bookings.
- Booking history endpoint `/bookings/history` accepts `includeVisits=true` to include walk-in visits in results.
- When `includeStaffNotes=true` or the requester is staff, `/bookings/history` returns both `client_note` and `staff_note` for each entry.
- Agencies can supply `clientIds`, `limit`, and `offset` to `/bookings/history` for multi-client, paginated booking history.
- Agencies can list bookings for their linked clients via `/bookings?clientIds=1,2`.
- **Volunteer Recurring Bookings** let volunteers schedule repeating shifts with start and end dates, choose daily, weekly, or weekday patterns, and cancel individual occurrences or the remaining series.
- Staff can create recurring volunteer booking series for volunteers via `POST /volunteer-bookings/recurring/staff` and list active series with `GET /volunteer-bookings/recurring/volunteer/:volunteer_id`.
- Recurring volunteer bookings and recurring blocked slots handled by [volunteerBookingController](MJ_FB_Backend/src/controllers/volunteer/volunteerBookingController.ts) and [recurringBlockedSlots routes](MJ_FB_Backend/src/routes/recurringBlockedSlots.ts). Volunteers can create new series and manage existing ones from separate tabs on the **Recurring Bookings** page.
 - Donor and event management modules ([donorController](MJ_FB_Backend/src/controllers/donorController.ts), [eventController](MJ_FB_Backend/src/controllers/eventController.ts)) with multi-day events supported via start and end dates.
- Self-service client registration with email OTP verification (currently disabled pending further testing).
- Warehouse management pages for donations, surplus, pig pound, and exports using `write-excel-file`.
- Staff can set a cart tare value and a single maximum booking capacity applied to all pantry time slots through the Admin → Settings → Pantry tab or `PUT /slots/capacity`.
- Bread and can surplus weight multipliers are configurable via the Admin → Settings → Warehouse tab.
- Volunteer roles and shifts are managed through the Admin → Settings → Volunteer tab.
- `/volunteer-roles` now returns each role with `id` representing the role ID (the `role_id` field has been removed).
- Creating volunteer role slots (`POST /volunteer-roles`) accepts either an existing `roleId` or a new `name` with `categoryId`.
- Volunteer role start and end times are selected via a native time picker and stored as `HH:MM:SS`.
- Listing volunteer roles (`GET /volunteer-roles`) accepts `includeInactive=true` to return inactive shifts.
- Slot listing endpoint `/slots` (accessible to shoppers, delivery, staff, agency, and volunteer users) returns an empty array and 200 status on holidays. Each slot includes an `overbooked` flag when approved bookings exceed `max_capacity`, and the `available` count never goes below zero.
- Staff can add or remove holidays from the Manage Availability page, which persists changes to the backend.
- Holiday listings via `GET /holidays` are available to agencies so booking interfaces can disable those dates.

## Clone and initialize submodules

```bash
git clone <repository-url>
cd MJ_FoodBank_Booking
git submodule update --init --recursive
```

## Backend setup (`MJ_FB_Backend`)

Prerequisites:

- Node.js 22 or later and npm (uses the built-in `fetch`; earlier versions are not supported)

Install and run:

```bash
cd MJ_FB_Backend
npm install
npm start   # or npm run dev
```

The database schema is managed via TypeScript migrations in `src/migrations`; run `npm run migrate` to apply them. The command logs each executed migration or any failures to the console so you can track what ran.

### Environment variables

Create a `.env` file in `MJ_FB_Backend` with the following variables. The server fails to start if any required variable is missing.

| Variable                                     | Description                                                                                                                               |
| -------------------------------------------- | ----------------------------------------------------------------------------------------------------------------------------------------- |
| `PG_HOST`                                    | PostgreSQL host                                                                                                                           |
| `PG_PORT`                                    | PostgreSQL port                                                                                                                           |
| `PG_USER`                                    | PostgreSQL username                                                                                                                       |
| `PG_PASSWORD`                                | PostgreSQL password                                                                                                                       |
| `PG_DATABASE`                                | PostgreSQL database name                                                                                                                  |
| `JWT_SECRET`                                 | Secret used to sign JWT tokens for clients, staff, volunteers, and agencies. Generate a strong random value, e.g., `openssl rand -hex 32` |
| `JWT_REFRESH_SECRET`                         | Secret used to sign refresh JWT tokens for all roles. Use a different strong value from `JWT_SECRET`.                                     |
| `FRONTEND_ORIGIN`                            | Allowed origins for CORS and base URL for password setup links (comma separated; empty entries are ignored)                               |
| `PORT`                                       | Port for the backend server (defaults to 4000)                                                                                            |
| `BREVO_API_KEY`                              | Brevo API key for transactional emails                                                                                                    |
| `BREVO_FROM_EMAIL`                           | Email address used as the sender                                                                                                          |
| `BREVO_FROM_NAME`                            | Optional sender name displayed in emails                                                                                                  |
| `EMAIL_QUEUE_MAX_RETRIES`                    | Max retry attempts for failed email jobs (default 5)                                                                                      |
| `EMAIL_QUEUE_BACKOFF_MS`                     | Initial backoff delay in ms for email retries (default 1000)                                                                              |
| `PASSWORD_SETUP_TEMPLATE_ID`                 | Brevo template ID for invitation and password setup emails (default 1478167)                                                                                |
| `BOOKING_CONFIRMATION_TEMPLATE_ID`           | Brevo template ID for booking confirmation emails                                                                                         |
| `BOOKING_REMINDER_TEMPLATE_ID`               | Brevo template ID for booking reminder emails                                                                                             |
| `VOLUNTEER_BOOKING_CONFIRMATION_TEMPLATE_ID` | Brevo template ID for volunteer booking confirmations                                                                                     |
| `VOLUNTEER_BOOKING_REMINDER_TEMPLATE_ID`     | Brevo template ID for volunteer shift reminder emails                                                                                     |
| `PASSWORD_SETUP_TOKEN_TTL_HOURS`             | Hours until password setup tokens expire (default 24)                                                                                     |

See [docs/emailTemplates.md](docs/emailTemplates.md) for a list of email templates and parameters.

### Invitation flow

New clients, volunteers, staff, and agencies are created without passwords. The backend generates a one-time token and emails a setup link using the Brevo template defined by `PASSWORD_SETUP_TEMPLATE_ID`. The link points to `/set-password` on the first origin listed in `FRONTEND_ORIGIN`.
After setting a password, users are redirected to the login page for their role.

### Agency setup

1. **Create an agency** – as staff, call `POST /agencies` with the agency details:

   ```bash
   curl -X POST http://localhost:4000/agencies \
     -H "Authorization: Bearer <staff-token>" \
    -H "Content-Type: application/json" \
    -d '{"name":"Sample Agency","email":"agency@example.com","contactInfo":"123-4567"}'
   ```

````

 The endpoint emails a password setup link and returns the new agency ID. You can also create one directly in SQL if needed:

 ```bash
 node -e "console.log(require('bcrypt').hashSync('secret123', 10))"
 psql -U $PG_USER -d $PG_DATABASE \
   -c "INSERT INTO agencies (name,email,password) VALUES ('Sample Agency','agency@example.com','<hashed-password>');"
````

2. **Assign clients to the agency** – authenticate as staff or the
   agency and call the API:

   ```bash

   ```

# As staff assigning client 42 to agency 1

curl -X POST http://localhost:4000/agencies/add-client \
 -H "Authorization: Bearer <token>" \
 -H "Content-Type: application/json" \
 -d '{"agencyId":1,"clientId":42}'

# As the agency itself

curl -X POST http://localhost:4000/agencies/add-client \
 -H "Authorization: Bearer <agency-token>" \
 -H "Content-Type: application/json" \
 -d '{"agencyId":1,"clientId":42}'

````

 In these examples, `clientId` is the public identifier from the `clients`
 table (`clients.client_id`), which also serves as the table's primary key.

A client may be linked to only one agency at a time. If the client is
already associated with another agency, the request returns a `409 Conflict`
response containing that agency's name. Supplying a `clientId` that doesn't
exist results in a `404 Not Found` error.

 Remove a client with
 `DELETE /agencies/:id/clients/:clientId` (use `me` for the authenticated agency).

 List clients for an agency with
 `GET /agencies/:id/clients` (use `me` for the authenticated agency).

### Password Requirements

All API endpoints that create or change passwords enforce the following rules:
- Minimum length of 8 characters
- Must include uppercase, lowercase, numeric, and special characters
Requests with passwords that do not meet these requirements are rejected before hashing.

You can generate a secure `JWT_SECRET` with:

```bash
openssl rand -hex 32
````

**Production note:** The backend issues cookies with the `secure` flag when `NODE_ENV` is not `development`. Ensure that your production deployment uses HTTPS so these cookies are transmitted to clients.

## Frontend setup (`MJ_FB_Frontend`)

Prerequisites:

- Node.js 22 or later and npm

Install and run:

```bash
cd MJ_FB_Frontend
npm install
npm start   # or npm run dev
```

### Environment variables

The frontend requires `VITE_API_BASE` to point to the backend API. Create a `.env` file in `MJ_FB_Frontend` with:

```
VITE_API_BASE=http://localhost:4000
```

The build will fail if this variable is missing.

Refer to the submodule repositories for detailed configuration and environment variables.

The backend surplus tracking feature uses two optional environment variables to
set default multipliers; values are editable in the Admin → Settings → Warehouse tab
and cached on the server:

- `BREAD_WEIGHT_MULTIPLIER` (default `10`)
- `CANS_WEIGHT_MULTIPLIER` (default `20`)

The volunteer no-show cleanup job waits `VOLUNTEER_NO_SHOW_HOURS` (default `24`) hours after a shift before marking it as `no_show`.

### Frontend features

- Pages are organized into feature-based directories (e.g., booking, staff, volunteer-management, warehouse-management).
- A language selector lets users switch languages on the login, forgot password, set password, client dashboard, book appointment, booking history, profile, and help pages.
- Profile pages provide a button to email a password reset link instead of changing passwords directly.
- A shared dashboard component lives in `src/components/dashboard`.
- Staff dashboard dates display weekday, month, day, and year (e.g., 'Tue, Jan 2, 2024').
- Includes a reusable `FeedbackSnackbar` component for concise user notifications.
- Warehouse dashboard aggregates donations and shipments in real time, so manual rebuilds are no longer needed.
- Warehouse Aggregations page provides yearly totals and supports exporting them via `/warehouse-overall/export`.
- Page and form titles render in uppercase with a lighter font weight for clarity.
- Admin staff creation page provides a link back to the staff list for easier navigation.
- Admin navigation includes a Settings page with Pantry, Warehouse, and Volunteer tabs.
- The Settings page's Pantry tab lets staff configure a cart tare value and one max booking capacity used for all pantry times.
- Pantry schedule cells use color coding: rgb(228,241,228) for approved, rgb(255, 200, 200) for no-show, rgb(111,146,113) for visited, and the theme's warning light for capacity exceeded.
- Filled pantry schedule slots display the client's ID in parentheses, or show `[NEW CLIENT] Name` when booked for an unregistered individual.
- Staff can book new clients directly from the pantry schedule's **Assign User** modal by checking **New client** and entering a name (email and phone optional).
- Agencies can book appointments for their associated clients via the Agency → Book Appointment page. Clients load once and appear only after entering a search term, avoiding long lists. The page hides the client list after a selection and uses a single “Book Appointment” heading for clarity.
- Agencies can view slot availability and cancel or reschedule bookings for their clients using the standard booking APIs.
- Agency navigation offers Dashboard, Book Appointment, Booking History, Clients, and Schedule pages, all behind an `AgencyGuard`.
- Agency profile page shows the agency's name, email, and contact info with editable fields and sends password reset links via email.
- Agency navigation offers Dashboard, Book Appointment, and Booking History pages, all behind an `AgencyGuard`.
- Staff can add agencies, assign clients, and book appointments for those clients through the Harvest Pantry → Agency Management page. The **Add Client to Agency** tab initially shows only agency search; selecting an agency reveals a client search column and the agency's client list with Book buttons for scheduling on their behalf.
- Staff can enter pay period timesheets with daily hour categories, request vacation leave, and submit periods for approval with admin review and processing.
- Pantry Visits page includes a search field to filter visits by client name or ID.

## Deploying to Azure

The repository includes Dockerfiles for both the backend and frontend so the application can be containerized and run in Azure services such as Azure Web App for Containers or Azure Container Apps.

1. Build and push the images to an Azure Container Registry:

```bash
# Backend
cd MJ_FB_Backend
docker build -t <registry>.azurecr.io/mjfb-backend .
docker push <registry>.azurecr.io/mjfb-backend

# Frontend
cd ../MJ_FB_Frontend
docker build -t <registry>.azurecr.io/mjfb-frontend .
docker push <registry>.azurecr.io/mjfb-frontend
```

2. Create Azure resources (Web App or Container App) pointing to the images.

3. Configure the environment variables in the Azure portal using the provided `.env.example` files. Ensure `JWT_SECRET` is set to a strong value.

This setup prepares the project so it can be hosted on Azure with containerized services.

## Release Workflow

An automated workflow in `.github/workflows/release.yml` builds, tests, and deploys the backend and frontend Docker images to Azure Container Apps. It runs on pushes to `main` and on tags beginning with `v`.

Set the following repository **secrets**:

- `AZURE_CREDENTIALS` – Azure service principal credentials in JSON format
- `REGISTRY_LOGIN_SERVER` – Azure Container Registry login server
- `REGISTRY_USERNAME` – Azure Container Registry username
- `REGISTRY_PASSWORD` – Azure Container Registry password

Define these repository **variables**:

- `AZURE_RESOURCE_GROUP` – Resource group containing the container apps
- `BACKEND_APP_NAME` – Backend container app name
- `FRONTEND_APP_NAME` – Frontend container app name

See [docs/release.md](docs/release.md) for full details.<|MERGE_RESOLUTION|>--- conflicted
+++ resolved
@@ -90,16 +90,13 @@
 
 - Use Node.js 22 or later for development; the backend relies on the native `fetch` API.
 - The frontend requires a live internet connection; offline caching or offline-first optimizations must not be added.
-<<<<<<< HEAD
 - Run the relevant backend and frontend test suites via `npm test` after making changes. Tests must be executed with `npm test` so `.env.test` files and `jest.setup.ts` load required environment variables and polyfills.
-=======
-- Run the relevant backend or frontend test suites using `npm run test:backend` or `npm run test:frontend` after making changes. These scripts call each submodule's `npm test` so `jest.setup.ts` loads required polyfills and provides a default `VITE_API_BASE`.
 
 ```bash
 npm run test:backend   # backend tests
 npm run test:frontend  # frontend tests
 ```
->>>>>>> b2f6b096
+
 - Update `AGENTS.md` with new repository instructions.
 - Reflect user-facing or setup changes in this `README.md`.
 - Backend tests use `tests/setupTests.ts` to polyfill `global.fetch` with `undici` and mock the database. Environment variables come from `.env.test`, which Jest loads automatically. If you run a test file directly instead of through Jest, manually import `'../setupTests'` so these helpers are initialized.
