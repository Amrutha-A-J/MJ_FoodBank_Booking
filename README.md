--- conflicted
+++ resolved
@@ -15,11 +15,8 @@
 - Appointment booking workflow for clients with staff approval and rescheduling.
 - Volunteer role management and scheduling restricted to trained areas.
 - Volunteer dashboard hides shifts already booked by the volunteer and shows detailed error messages from the server when requests fail.
-<<<<<<< HEAD
 - Volunteer schedule prevents navigating to past dates and hides shifts that have already started.
-=======
 - Volunteer badges are calculated from activity and manually awardable. `GET /volunteers/me/stats` returns earned badges and the dashboard displays them.
->>>>>>> 1c1fb597
 - Volunteer search results display profile details, role editor, and booking history side by side in a card layout.
 - Volunteer role assignment uses a simple dropdown without search capability.
 - Approving a pending volunteer booking immediately removes it from the Pending list.
