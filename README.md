# MJ FoodBank Booking

This repository uses Git submodules for the backend and frontend components. After cloning, make sure to pull in the submodules and install their dependencies.

Individuals who use the food bank are referred to as clients throughout the application.

## Contribution Guidelines

- Run the relevant backend and frontend test suites (`npm test`) after making changes.
- Update `AGENTS.md` with new repository instructions.
- Reflect user-facing or setup changes in this `README.md`.

## Features

- Appointment booking workflow for clients with staff approval and rescheduling.
- Volunteer role management and scheduling restricted to trained areas.
- Volunteer search results display profile details, role editor, and booking history side by side in a card layout.
- Volunteer role assignment uses a simple dropdown without search capability.
- Admins can manage volunteer master roles, sub-roles, and their shifts from the Volunteer Settings page. Deleting a master role also removes its sub-roles and shifts. Deleting sub-roles and shifts now requires confirmation to avoid accidental removal. Sub-roles are created via a dedicated dialog that captures the sub-role name and initial shift, while additional shifts use a separate dialog.
- Staff can restore volunteer roles and shifts to their original defaults via `POST /volunteer-roles/restore` or the Volunteer Settings page's **Restore Original Roles & Shifts** button.
- Walk-in visit tracking (`clientVisits`) via [clientVisitController](MJ_FB_Backend/src/controllers/clientVisitController.ts).
- Staff can mark bookings as no-show or visited through `/bookings/:id/no-show` and `/bookings/:id/visited` endpoints.
- Walk-in bookings created via `/bookings/preapproved` are saved with status `approved` (the `preapproved` status has been removed).
- Staff can record visits directly from a booking in the pantry schedule. Selecting **Visited** in the booking dialog captures cart weights and creates the visit record before marking the booking visited.
- Adding a client visit automatically updates any approved booking for that client on the same date to `visited`.
- The Manage Booking dialog now displays the client's name, a link to their profile, and their visit count for the current month to assist staff decisions.
- Client booking history tables can filter bookings by `visited` and `no_show` statuses.
- Booking requests are automatically approved or rejected; the pending approval workflow has been removed.
- Booking history endpoint `/bookings/history` accepts `includeVisits=true` to include walk-in visits in results.
- Agencies can supply `clientIds`, `limit`, and `offset` to `/bookings/history` for multi-client, paginated booking history.
- Agencies can list bookings for their linked clients via `/bookings?clientIds=1,2`.
- Recurring volunteer bookings and recurring blocked slots handled by [volunteerBookingController](MJ_FB_Backend/src/controllers/volunteer/volunteerBookingController.ts) and [recurringBlockedSlots routes](MJ_FB_Backend/src/routes/recurringBlockedSlots.ts).
- Donor and event management modules ([donorController](MJ_FB_Backend/src/controllers/donorController.ts), [eventController](MJ_FB_Backend/src/controllers/eventController.ts)).
- Self-service client registration with email OTP verification ([userController](MJ_FB_Backend/src/controllers/userController.ts)).
- Warehouse management pages for donations, surplus, pig pound, and exports using `write-excel-file`.
- Configurable cart tare and surplus weight multipliers managed through the Admin → App Configurations page, accessible via the Admin menu.
- Staff can set a single maximum booking capacity applied to all pantry time slots through the Admin → Pantry Settings page or `PUT /slots/capacity`.
- `/volunteer-roles` now returns each role with `id` representing the role ID (the `role_id` field has been removed).
- Creating volunteer role slots (`POST /volunteer-roles`) accepts either an existing `roleId` or a new `name` with `categoryId`.
- Volunteer role start and end times are selected via a native time picker and stored as `HH:MM:SS`.
- Listing volunteer roles (`GET /volunteer-roles`) accepts `includeInactive=true` to return inactive shifts.
- Slot listing endpoint `/slots` returns an empty array and 200 status on holidays. Each slot includes an `overbooked` flag when approved bookings exceed `max_capacity`, and the `available` count never goes below zero.
<<<<<<< HEAD
- Staff can add or remove holidays from the Manage Availability page, which persists changes to the backend.
=======
- Holiday listings via `GET /holidays` are available to agencies so booking interfaces can disable those dates.
>>>>>>> 20a6fde3

## Clone and initialize submodules

```bash
git clone <repository-url>
cd MJ_FoodBank_Booking
git submodule update --init --recursive
```

## Backend setup (`MJ_FB_Backend`)

Prerequisites:
- Node.js and npm

Install and run:
```bash
cd MJ_FB_Backend
npm install
npm start   # or npm run dev
```

The database schema is managed via TypeScript migrations in `src/migrations`; run `npm run migrate` to apply them. The command logs each executed migration or any failures to the console so you can track what ran.

### Environment variables

Create a `.env` file in `MJ_FB_Backend` with the following variables. The server fails to start if any required variable is missing.

| Variable | Description |
| --- | --- |
| `PG_HOST` | PostgreSQL host |
| `PG_PORT` | PostgreSQL port |
| `PG_USER` | PostgreSQL username |
| `PG_PASSWORD` | PostgreSQL password |
| `PG_DATABASE` | PostgreSQL database name |
| `JWT_SECRET` | Secret used to sign JWT tokens for clients, staff, volunteers, and agencies. Generate a strong random value, e.g., `openssl rand -hex 32` |
| `JWT_REFRESH_SECRET` | Secret used to sign refresh JWT tokens for all roles. Use a different strong value from `JWT_SECRET`. |
| `FRONTEND_ORIGIN` | Allowed origins for CORS (comma separated) |
| `PORT` | Port for the backend server (defaults to 4000) |
| `SMTP_HOST` | SMTP server host (e.g., `smtp.office365.com`) |
| `SMTP_PORT` | SMTP server port (e.g., `587`) |
| `SMTP_USER` | Username for SMTP authentication |
| `SMTP_PASS` | Password for SMTP authentication |
| `SMTP_FROM_EMAIL` | Email address used as the sender |
| `SMTP_FROM_NAME` | Optional sender name displayed in emails |

### Agency setup

1. **Create an agency** – as staff, call `POST /agencies` with the agency details:

   ```bash
   curl -X POST http://localhost:4000/agencies \
     -H "Authorization: Bearer <staff-token>" \
     -H "Content-Type: application/json" \
     -d '{"name":"Sample Agency","email":"agency@example.com","password":"Secret123!","contactInfo":"123-4567"}'
   ```

   The endpoint hashes the password and returns the new agency ID. You can also create one directly in SQL if needed:

   ```bash
   node -e "console.log(require('bcrypt').hashSync('secret123', 10))"
   psql -U $PG_USER -d $PG_DATABASE \
     -c "INSERT INTO agencies (name,email,password) VALUES ('Sample Agency','agency@example.com','<hashed-password>');"
   ```

2. **Assign clients to the agency** – authenticate as staff or the
   agency and call the API:

   ```bash
  # As staff assigning client 42 to agency 1
  curl -X POST http://localhost:4000/agencies/add-client \
    -H "Authorization: Bearer <token>" \
   -H "Content-Type: application/json" \
   -d '{"agencyId":1,"clientId":42}'

   # As the agency itself
   curl -X POST http://localhost:4000/agencies/add-client \
     -H "Authorization: Bearer <agency-token>" \
    -H "Content-Type: application/json" \
    -d '{"agencyId":1,"clientId":42}'
  ```

   In these examples, `clientId` is the public identifier from the `clients`
   table (`clients.client_id`), which also serves as the table's primary key.

  A client may be linked to only one agency at a time. If the client is
  already associated with another agency, the request returns a `409 Conflict`
  response containing that agency's name. Supplying a `clientId` that doesn't
  exist results in a `404 Not Found` error.

   Remove a client with
   `DELETE /agencies/:id/clients/:clientId` (use `me` for the authenticated agency).

   List clients for an agency with
   `GET /agencies/:id/clients` (use `me` for the authenticated agency).

### Password Requirements

All API endpoints that create or change passwords enforce the following rules:
- Minimum length of 8 characters
- Must include uppercase, lowercase, numeric, and special characters
Requests with passwords that do not meet these requirements are rejected before hashing.

You can generate a secure `JWT_SECRET` with:

```bash
openssl rand -hex 32
```

**Production note:** The backend issues cookies with the `secure` flag when `NODE_ENV` is not `development`. Ensure that your production deployment uses HTTPS so these cookies are transmitted to clients.

## Frontend setup (`MJ_FB_Frontend`)

Prerequisites:
- Node.js and npm

Install and run:
```bash
cd MJ_FB_Frontend
npm install
npm start   # or npm run dev
```

Refer to the submodule repositories for detailed configuration and environment variables.

The backend surplus tracking feature uses two optional environment variables to
control weight calculations:

- `BREAD_WEIGHT_MULTIPLIER` (default `10`)
- `CANS_WEIGHT_MULTIPLIER` (default `20`)

### Frontend features

- Pages are organized into feature-based directories (e.g., booking, staff, volunteer-management, warehouse-management).
- A shared dashboard component lives in `src/components/dashboard`.
- Includes a reusable `FeedbackSnackbar` component for concise user notifications.
- Admin staff creation page provides a link back to the staff list for easier navigation.
- Admin navigation includes Pantry Settings and Volunteer Settings pages.
- Pantry Settings page lets staff configure one max booking capacity used for all pantry times.
- Pantry schedule cells use color coding: rgb(228,241,228) for approved, rgb(255, 200, 200) for no-show, rgb(111,146,113) for visited, and the theme's warning light for capacity exceeded.
- Filled pantry schedule slots display the client's ID in parentheses next to their name.
- Agencies can book appointments for their associated clients via the Agency → Book Appointment page. Clients load once and appear only after entering a search term, avoiding long lists. The page hides the client list after a selection and uses a single “Book Appointment” heading for clarity.
- Agencies can view slot availability and cancel or reschedule bookings for their clients using the standard booking APIs.
- Agency navigation offers Dashboard, Book Appointment, Booking History, Clients, and Schedule pages, all behind an `AgencyGuard`.
- Agency profile page shows the agency's name, email, and contact info with editable fields and password reset support.
- Agency navigation offers Dashboard, Book Appointment, and Booking History pages, all behind an `AgencyGuard`.
- Staff can add agencies and assign clients to them through the Harvest Pantry → Agency Management page. The **Add Client to Agency** tab initially shows only agency search; selecting an agency reveals a client search column and the agency's client list for managing associations.

## Deploying to Azure

The repository includes Dockerfiles for both the backend and frontend so the application can be containerized and run in Azure services such as Azure Web App for Containers or Azure Container Apps.

1. Build and push the images to an Azure Container Registry:

```bash
# Backend
cd MJ_FB_Backend
docker build -t <registry>.azurecr.io/mjfb-backend .
docker push <registry>.azurecr.io/mjfb-backend

# Frontend
cd ../MJ_FB_Frontend
docker build -t <registry>.azurecr.io/mjfb-frontend .
docker push <registry>.azurecr.io/mjfb-frontend
```

2. Create Azure resources (Web App or Container App) pointing to the images.

3. Configure the environment variables in the Azure portal using the provided `.env.example` files. Ensure `JWT_SECRET` is set to a strong value.

This setup prepares the project so it can be hosted on Azure with containerized services.<|MERGE_RESOLUTION|>--- conflicted
+++ resolved
@@ -40,11 +40,8 @@
 - Volunteer role start and end times are selected via a native time picker and stored as `HH:MM:SS`.
 - Listing volunteer roles (`GET /volunteer-roles`) accepts `includeInactive=true` to return inactive shifts.
 - Slot listing endpoint `/slots` returns an empty array and 200 status on holidays. Each slot includes an `overbooked` flag when approved bookings exceed `max_capacity`, and the `available` count never goes below zero.
-<<<<<<< HEAD
 - Staff can add or remove holidays from the Manage Availability page, which persists changes to the backend.
-=======
 - Holiday listings via `GET /holidays` are available to agencies so booking interfaces can disable those dates.
->>>>>>> 20a6fde3
 
 ## Clone and initialize submodules
 
