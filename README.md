--- conflicted
+++ resolved
@@ -180,12 +180,9 @@
 - Pantry schedule cells use color coding: rgb(228,241,228) for approved, rgb(255, 200, 200) for no-show, rgb(111,146,113) for visited, and the theme's warning light for capacity exceeded.
 - Filled pantry schedule slots display the client's ID in parentheses next to their name.
 - Agencies can book appointments for their associated clients via the Agency → Book Appointment page, which lists existing clients and filters them client-side.
-<<<<<<< HEAD
 - Agency navigation offers Dashboard, Book Appointment, Booking History, Clients, and Schedule pages, all behind an `AgencyGuard`.
 - Agency profile page shows the agency's name, email, and contact info with editable fields and password reset support.
-=======
 - Agency navigation offers Dashboard, Book Appointment, and Booking History pages, all behind an `AgencyGuard`.
->>>>>>> 42be6d40
 - Staff can add agencies and assign clients to them through the Harvest Pantry → Agency Management page. The **Add Client to Agency** tab initially shows only agency search; selecting an agency reveals a client search column and the agency's client list for managing associations.
 
 ## Deploying to Azure
