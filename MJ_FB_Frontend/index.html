--- conflicted
+++ resolved
@@ -6,11 +6,8 @@
     <link rel="manifest" href="/manifest.json" />
     <meta name="viewport" content="width=device-width, initial-scale=1.0" />
     <meta name="theme-color" content="#941818" />
-<<<<<<< HEAD
     <link rel="manifest" href="/manifest.webmanifest" />
-=======
     <link rel="manifest" href="/manifest.json" />
->>>>>>> c17064e7
     <link rel="stylesheet" href="/src/reset.css" />
     <link
       href="https://fonts.googleapis.com/css2?family=Golos+Text:wght@400;500;700&display=swap"
