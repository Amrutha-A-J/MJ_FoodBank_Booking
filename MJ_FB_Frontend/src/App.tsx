import { useState } from 'react';
import { BrowserRouter, Routes, Route, Navigate } from 'react-router-dom';
import Profile from './components/Profile';
import ManageAvailability from './components/StaffDashboard/ManageAvailability';
import UserHistory from './components/StaffDashboard/UserHistory';
import SlotBooking from './components/SlotBooking';
import AddUser from './components/StaffDashboard/AddUser';
import PantrySchedule from './components/StaffDashboard/PantrySchedule';
import Pending from './components/StaffDashboard/Pending';
import Login from './components/Login';
import StaffLogin from './components/StaffLogin';
import VolunteerLogin from './components/VolunteerLogin';
import VolunteerDashboard from './components/VolunteerDashboard';
import VolunteerManagement from './components/VolunteerManagement';
import Dashboard from './pages/Dashboard';
import UserDashboard from './pages/UserDashboard';
import VolunteerBookingHistory from './components/VolunteerBookingHistory';
import VolunteerSchedule from './components/VolunteerSchedule';
import WarehouseDashboard from './pages/WarehouseDashboard';
import DonationLog from './pages/DonationLog';
import TrackPigpound from './pages/TrackPigpound';
import TrackOutgoingDonations from './pages/TrackOutgoingDonations';
import TrackSurplus from './pages/TrackSurplus';
import Aggregations from './pages/Aggregations';
import DonorManagementDashboard from './pages/DonorManagementDashboard';
import DonorSearch from './pages/DonorSearch';
import Donations from './pages/Donations';
import Navbar, { type NavGroup } from './components/Navbar';
import FeedbackSnackbar from './components/FeedbackSnackbar';
import Breadcrumbs from './components/Breadcrumbs';
import { useAuth } from './hooks/useAuth';

export default function App() {
  const { token, role, name, userRole, login, logout } = useAuth();
  const [loading] = useState(false);
  const [error, setError] = useState('');
  const isStaff = role === 'staff';

  const navGroups: NavGroup[] = [];
  if (!token) {
    navGroups.push(
      { label: 'User Login', links: [{ label: 'User Login', to: '/login/user' }] },
      { label: 'Volunteer Login', links: [{ label: 'Volunteer Login', to: '/login/volunteer' }] },
      { label: 'Staff Login', links: [{ label: 'Staff Login', to: '/login/staff' }] },
    );
  } else if (isStaff) {
    const staffLinks = [
      { label: 'Manage Availability', to: '/manage-availability' },
      { label: 'Pantry Schedule', to: '/pantry-schedule' },
      { label: 'Add User', to: '/add-user' },
      { label: 'User History', to: '/user-history' },
      { label: 'Pending', to: '/pending' },
    ];
    navGroups.push({ label: 'Staff', links: staffLinks });
    navGroups.push({
      label: 'Volunteer Management',
      links: [
        { label: 'Dashboard', to: '/volunteer-management' },
        { label: 'Schedule', to: '/volunteer-management/schedule' },
        { label: 'Search', to: '/volunteer-management/search' },
        { label: 'Create', to: '/volunteer-management/create' },
        { label: 'Pending', to: '/volunteer-management/pending' },
      ],
    });
<<<<<<< HEAD

    const warehouseLinks = [
      { label: 'Dashboard', to: '/warehouse-management' },
      { label: 'Donation Log', to: '/warehouse-management/donation-log' },
      { label: 'Track Pigpound', to: '/warehouse-management/track-pigpound' },
      {
        label: 'Track Outgoing Donations',
        to: '/warehouse-management/track-outgoing-donations',
      },
      { label: 'Track Surplus', to: '/warehouse-management/track-surplus' },
      { label: 'Aggregations', to: '/warehouse-management/aggregations' },
    ];
    navGroups.push({ label: 'Warehouse Management', links: warehouseLinks });
=======
    navGroups.push({
      label: 'Warehouse Management',
      links: [
        { label: 'Dashboard', to: '/warehouse-management' },
        { label: 'Donation Log', to: '/warehouse-management/donation-log' },
        { label: 'Track Pigpound', to: '/warehouse-management/track-pigpound' },
        {
          label: 'Track Outgoing Donations',
          to: '/warehouse-management/track-outgoing-donations',
        },
        { label: 'Track Surplus', to: '/warehouse-management/track-surplus' },
        { label: 'Aggregations', to: '/warehouse-management/aggregations' },
      ],
    });
    navGroups.push({
      label: 'Donor Management',
      links: [
        { label: 'Dashboard', to: '/donor-management' },
        { label: 'Donor Search', to: '/donor-management/donor-search' },
        { label: 'Donations', to: '/donor-management/donations' },
      ],
    });
>>>>>>> 68c8604f
  } else if (role === 'shopper') {
    navGroups.push({
      label: 'Booking',
      links: [
        { label: 'Booking Slots', to: '/slots' },
        { label: 'Booking History', to: '/booking-history' },
      ],
    });
  } else if (role === 'volunteer') {
    navGroups.push({
      label: 'Volunteer',
      links: [
        { label: 'Dashboard', to: '/' },
        { label: 'Schedule', to: '/volunteer/schedule' },
        { label: 'Booking History', to: '/volunteer/history' },
      ],
    });
    if (userRole === 'shopper') {
      navGroups.push({
        label: 'Booking',
        links: [
          { label: 'Booking Slots', to: '/slots' },
          { label: 'Booking History', to: '/booking-history' },
        ],
      });
    }
  }

  return (
    <BrowserRouter>
      <div className="app-container">
        <Navbar
          groups={navGroups}
          onLogout={token ? logout : undefined}
          name={token ? name || undefined : undefined}
          loading={loading}
        />

        <FeedbackSnackbar
          open={!!error}
          onClose={() => setError('')}
          message={error}
          severity="error"
        />

          {token ? (
          <main>
            <Breadcrumbs />
            <Routes>
              <Route
                path="/"
                element={
                  role === 'volunteer' ? (
                    <VolunteerDashboard token={token} />
                  ) : isStaff ? (
                    <Dashboard role="staff" token={token} />
                  ) : (
                    <UserDashboard />
                  )
                }
              />
              <Route path="/profile" element={<Profile token={token} role={role} />} />
              {isStaff && (
                <Route path="/manage-availability" element={<ManageAvailability />} />
              )}
              {isStaff && (
                <Route path="/pantry-schedule" element={<PantrySchedule token={token} />} />
              )}
              {isStaff && (
                <Route path="/warehouse-management" element={<WarehouseDashboard />} />
              )}
              {isStaff && (
                <Route path="/warehouse-management/donation-log" element={<DonationLog />} />
              )}
              {isStaff && (
                <Route
                  path="/warehouse-management/track-pigpound"
                  element={<TrackPigpound />}
                />
              )}
              {isStaff && (
                <Route
                  path="/warehouse-management/track-outgoing-donations"
                  element={<TrackOutgoingDonations />}
                />
              )}
              {isStaff && (
                <Route
                  path="/warehouse-management/track-surplus"
                  element={<TrackSurplus />}
                />
              )}
              {isStaff && (
                <Route
                  path="/warehouse-management/aggregations"
                  element={<Aggregations />}
                />
              )}
              {isStaff && (
                <Route
                  path="/donor-management"
                  element={<DonorManagementDashboard />}
                />
              )}
              {isStaff && (
                <Route
                  path="/donor-management/donor-search"
                  element={<DonorSearch />}
                />
              )}
              {isStaff && (
                <Route
                  path="/donor-management/donations"
                  element={<Donations />}
                />
              )}
              {role === 'shopper' && (
                <Route path="/slots" element={<SlotBooking token={token} role="shopper" />} />
              )}
              {role === 'shopper' && (
                <Route
                  path="/booking-history"
                  element={
                    <UserHistory
                      token={token}
                      initialUser={{ id: 0, name, client_id: 0 }}
                    />
                  }
                />
              )}
              {role === 'volunteer' && userRole === 'shopper' && (
                <Route path="/slots" element={<SlotBooking token={token} role="shopper" />} />
              )}
              {role === 'volunteer' && userRole === 'shopper' && (
                <Route
                  path="/booking-history"
                  element={
                    <UserHistory
                      token={token}
                      initialUser={{ id: 0, name, client_id: 0 }}
                    />
                  }
                />
              )}
              {isStaff && <Route path="/add-user" element={<AddUser token={token} />} />}
              {isStaff && <Route path="/user-history" element={<UserHistory token={token} />} />}
              {isStaff && <Route path="/pending" element={<Pending />} />}
              {isStaff && (
                <>
                  <Route
                    path="/volunteer-management"
                    element={<VolunteerManagement token={token} />}
                  />
                  <Route
                    path="/volunteer-management/:tab"
                    element={<VolunteerManagement token={token} />}
                  />
                </>
              )}
              {role === 'volunteer' && (
                <>
                  <Route
                    path="/volunteer/schedule"
                    element={<VolunteerSchedule token={token} />}
                  />
                  <Route
                    path="/volunteer/history"
                    element={<VolunteerBookingHistory token={token} />}
                  />
                </>
              )}
              <Route path="*" element={<Navigate to="/" replace />} />
            </Routes>
          </main>
        ) : (
          <main>
            <Routes>
                <Route path="/login/user" element={<Login onLogin={login} />} />
                <Route path="/login/staff" element={<StaffLogin onLogin={login} />} />
                <Route path="/login/volunteer" element={<VolunteerLogin onLogin={login} />} />
              <Route path="/login" element={<Navigate to="/login/user" replace />} />
              <Route path="*" element={<Navigate to="/login/user" replace />} />
            </Routes>
          </main>
        )}
      </div>
    </BrowserRouter>
  );
}<|MERGE_RESOLUTION|>--- conflicted
+++ resolved
@@ -62,7 +62,6 @@
         { label: 'Pending', to: '/volunteer-management/pending' },
       ],
     });
-<<<<<<< HEAD
 
     const warehouseLinks = [
       { label: 'Dashboard', to: '/warehouse-management' },
@@ -76,21 +75,7 @@
       { label: 'Aggregations', to: '/warehouse-management/aggregations' },
     ];
     navGroups.push({ label: 'Warehouse Management', links: warehouseLinks });
-=======
-    navGroups.push({
-      label: 'Warehouse Management',
-      links: [
-        { label: 'Dashboard', to: '/warehouse-management' },
-        { label: 'Donation Log', to: '/warehouse-management/donation-log' },
-        { label: 'Track Pigpound', to: '/warehouse-management/track-pigpound' },
-        {
-          label: 'Track Outgoing Donations',
-          to: '/warehouse-management/track-outgoing-donations',
-        },
-        { label: 'Track Surplus', to: '/warehouse-management/track-surplus' },
-        { label: 'Aggregations', to: '/warehouse-management/aggregations' },
-      ],
-    });
+
     navGroups.push({
       label: 'Donor Management',
       links: [
@@ -99,7 +84,6 @@
         { label: 'Donations', to: '/donor-management/donations' },
       ],
     });
->>>>>>> 68c8604f
   } else if (role === 'shopper') {
     navGroups.push({
       label: 'Booking',
