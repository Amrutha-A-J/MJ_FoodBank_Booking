import { useState } from 'react';
import { BrowserRouter, Routes, Route, Navigate } from 'react-router-dom';
import Profile from './pages/booking/Profile';
import ManageAvailability from './pages/staff/ManageAvailability';
import UserHistory from './pages/staff/client-management/UserHistory';
import ClientManagement from './pages/staff/ClientManagement';
import BookingUI from './pages/BookingUI';
import PantrySchedule from './pages/staff/PantrySchedule';
import AgencySchedule from './pages/agency/AgencySchedule';
import ClientList from './pages/agency/ClientList';
import ClientHistory from './pages/agency/ClientHistory';
import Pending from './pages/staff/Pending';
import Login from './pages/auth/Login';
import StaffLogin from './pages/auth/StaffLogin';
import VolunteerLogin from './pages/auth/VolunteerLogin';
import ClientSignup from './pages/auth/ClientSignup';
import VolunteerDashboard from './pages/volunteer-management/VolunteerDashboard';
import VolunteerManagement from './pages/volunteer-management/VolunteerManagement';
import Dashboard from './components/dashboard/Dashboard';
import ClientDashboard from './pages/client/ClientDashboard';
import VolunteerBookingHistory from './pages/volunteer-management/VolunteerBookingHistory';
import VolunteerBooking from './pages/volunteer-management/VolunteerBooking';
import WarehouseDashboard from './pages/warehouse-management/WarehouseDashboard';
import DonationLog from './pages/warehouse-management/DonationLog';
import TrackPigpound from './pages/warehouse-management/TrackPigpound';
import TrackOutgoingDonations from './pages/warehouse-management/TrackOutgoingDonations';
import TrackSurplus from './pages/warehouse-management/TrackSurplus';
import Aggregations from './pages/warehouse-management/Aggregations';
import DonorProfile from './pages/warehouse-management/DonorProfile';
import Exports from './pages/warehouse-management/Exports';
import AdminStaffList from './pages/admin/AdminStaffList';
import AdminStaffForm from './pages/admin/AdminStaffForm';
import AppConfigurations from './pages/admin/AppConfigurations';
import Events from './pages/events/Events';
import PantryVisits from './pages/staff/PantryVisits';
import AgencyLogin from './pages/agency/Login';
import AgencyClientBookings from './pages/agency/ClientBookings';
import Navbar, { type NavGroup, type NavLink } from './components/Navbar';
import FeedbackSnackbar from './components/FeedbackSnackbar';
import Breadcrumbs from './components/Breadcrumbs';
import { useAuth, AgencyGuard } from './hooks/useAuth';
import type { StaffAccess } from './types';

export default function App() {
  const { role, name, userRole, access, login, logout } = useAuth();
  const [loading] = useState(false);
  const [error, setError] = useState('');
  const isStaff = role === 'staff';
  const hasAccess = (a: StaffAccess) => access.includes('admin') || access.includes(a);
  const showStaff = isStaff && hasAccess('pantry');
  const showVolunteerManagement = isStaff && hasAccess('volunteer_management');
  const showWarehouse = isStaff && hasAccess('warehouse');
  const showAdmin = isStaff && access.includes('admin');

  const singleAccessOnly =
    isStaff && access.length === 1 && access[0] !== 'admin';
  const staffRootPath = singleAccessOnly
    ? access[0] === 'pantry'
      ? '/pantry'
      : access[0] === 'volunteer_management'
        ? '/volunteer-management'
        : access[0] === 'warehouse'
          ? '/warehouse-management'
          : '/'
    : '/';

  const navGroups: NavGroup[] = [];
  const profileLinks: NavLink[] | undefined = isStaff
    ? [{ label: 'Events', to: '/events' }]
    : undefined;
  if (!role) {
    navGroups.push(
      { label: 'Client Login', links: [{ label: 'Client Login', to: '/login/user' }] },
      {
        label: 'Internal Login',
        links: [
          { label: 'Staff Login', to: '/login/staff' },
          { label: 'Volunteer Login', to: '/login/volunteer' },
          { label: 'Agency Login', to: '/login/agency' },
        ],
      },
      { label: 'Client Sign Up', links: [{ label: 'Sign Up', to: '/signup' }] },
    );
  } else if (isStaff) {
    const staffLinks = [
      { label: 'Dashboard', to: '/pantry' },
      { label: 'Manage Availability', to: '/pantry/manage-availability' },
      { label: 'Pantry Schedule', to: '/pantry/schedule' },
      { label: 'Pantry Visits', to: '/pantry/visits' },
      { label: 'Client Management', to: '/pantry/client-management' },
      { label: 'Pending', to: '/pantry/pending' },
    ];
    if (showStaff) navGroups.push({ label: 'Harvest Pantry', links: staffLinks });
    if (showVolunteerManagement)
      navGroups.push({
        label: 'Volunteer Management',
        links: [
          { label: 'Dashboard', to: '/volunteer-management' },
          { label: 'Schedule', to: '/volunteer-management/schedule' },
          { label: 'Search', to: '/volunteer-management/search' },
          { label: 'Create', to: '/volunteer-management/create' },
          { label: 'Pending', to: '/volunteer-management/pending' },
        ],
      });

    const warehouseLinks = [
      { label: 'Dashboard', to: '/warehouse-management' },
      { label: 'Donation Log', to: '/warehouse-management/donation-log' },
      { label: 'Track Pigpound', to: '/warehouse-management/track-pigpound' },
      {
        label: 'Track Outgoing Donations',
        to: '/warehouse-management/track-outgoing-donations',
      },
      { label: 'Track Surplus', to: '/warehouse-management/track-surplus' },
      { label: 'Aggregations', to: '/warehouse-management/aggregations' },
      { label: 'Exports', to: '/warehouse-management/exports' },
    ];
    if (showWarehouse) navGroups.push({ label: 'Warehouse Management', links: warehouseLinks });
    if (showAdmin)
      navGroups.push({
        label: 'Admin',
        links: [
          { label: 'Staff', to: '/admin/staff' },
<<<<<<< HEAD
          { label: 'Add Staff', to: '/admin/staff/create' },
          { label: 'App Configurations', to: '/admin/app-config' },
=======
>>>>>>> 1c6e69b8
        ],
      });

  } else if (role === 'agency') {
    navGroups.push({
      label: 'Agency',
      links: [
        { label: 'Schedule', to: '/agency/schedule' },
        { label: 'Clients', to: '/agency/clients' },
        { label: 'Client History', to: '/agency/history' },
      ],
    });
  } else if (role === 'shopper') {
    navGroups.push({
      label: 'Booking',
      links: [
        { label: 'Book Appointment', to: '/book-appointment' },
        { label: 'Booking History', to: '/booking-history' },
      ],
    });
  } else if (role === 'volunteer') {
    navGroups.push({
      label: 'Volunteer',
      links: [
        { label: 'Dashboard', to: '/' },
        { label: 'Schedule', to: '/volunteer/schedule' },
        { label: 'Booking History', to: '/volunteer/history' },
      ],
    });
    if (userRole === 'shopper') {
      navGroups.push({
        label: 'Booking',
        links: [
          { label: 'Book Appointment', to: '/book-appointment' },
          { label: 'Booking History', to: '/booking-history' },
        ],
      });
    }
  }

  return (
    <BrowserRouter>
      <div className="app-container">
    <Navbar
      groups={navGroups}
      onLogout={role ? logout : undefined}
      name={role ? name || undefined : undefined}
      loading={loading}
      role={role}
      profileLinks={profileLinks}
    />

        <FeedbackSnackbar
          open={!!error}
          onClose={() => setError('')}
          message={error}
          severity="error"
        />

            {role ? (
          <main>
            <Breadcrumbs />
            <Routes>
              <Route
                path="/"
                element={
                  role === 'volunteer' ? (
                      <VolunteerDashboard />
                  ) : role === 'agency' ? (
                    <AgencyGuard>
                      <AgencySchedule />
                    </AgencyGuard>
                  ) : isStaff ? (
                    singleAccessOnly && staffRootPath !== '/' ? (
                      <Navigate to={staffRootPath} replace />
                    ) : (
                        <Dashboard role="staff" masterRoleFilter={['Pantry']} />
                    )
                  ) : (
                    <ClientDashboard />
                  )
                }
              />
                <Route path="/profile" element={<Profile role={role} />} />
              {showStaff && (
                <Route path="/pantry" element={<Dashboard role="staff" masterRoleFilter={['Pantry']} />} />
              )}
              {showStaff && (
                <Route path="/pantry/manage-availability" element={<ManageAvailability />} />
              )}
              {showStaff && (
                <Route path="/pantry/schedule" element={<PantrySchedule />} />
              )}
              {showStaff && (
                <Route path="/pantry/visits" element={<PantryVisits />} />
              )}
              {showWarehouse && (
                <Route path="/warehouse-management" element={<WarehouseDashboard />} />
              )}
              {showWarehouse && (
                <Route path="/warehouse-management/donation-log" element={<DonationLog />} />
              )}
              {showWarehouse && (
                <Route path="/warehouse-management/donors/:id" element={<DonorProfile />} />
              )}
              {showWarehouse && (
                <Route
                  path="/warehouse-management/track-pigpound"
                  element={<TrackPigpound />}
                />
              )}
              {showWarehouse && (
                <Route
                  path="/warehouse-management/track-outgoing-donations"
                  element={<TrackOutgoingDonations />}
                />
              )}
              {showWarehouse && (
                <Route
                  path="/warehouse-management/track-surplus"
                  element={<TrackSurplus />}
                />
              )}
              {showWarehouse && (
                <Route
                  path="/warehouse-management/aggregations"
                  element={<Aggregations />}
                />
              )}
              {showWarehouse && (
                <Route
                  path="/warehouse-management/exports"
                  element={<Exports />}
                />
              )}
              {role === 'agency' && (
                <Route
                  path="/agency/clients"
                  element={<AgencyClientBookings />}
                />
              )}
              {role === 'shopper' && (
                <Route path="/book-appointment" element={<BookingUI shopperName={name || undefined} />} />
              )}
              {role === 'shopper' && (
                <Route
                  path="/booking-history"
                  element={
                    <UserHistory
                      initialUser={{ id: 0, name, client_id: 0 }}
                    />
                  }
                />
              )}
              {role === 'volunteer' && userRole === 'shopper' && (
                <Route path="/book-appointment" element={<BookingUI shopperName={name || undefined} />} />
              )}
              {role === 'volunteer' && userRole === 'shopper' && (
                <Route
                  path="/booking-history"
                  element={
                    <UserHistory
                      initialUser={{ id: 0, name, client_id: 0 }}
                    />
                  }
                />
              )}
              {showStaff && (
                <Route
                  path="/pantry/client-management"
                  element={<ClientManagement />}
                />
              )}
              {showStaff && <Route path="/pantry/pending" element={<Pending />} />}
              {isStaff && <Route path="/events" element={<Events />} />}
              {showAdmin && <Route path="/admin/staff" element={<AdminStaffList />} />}
              {showAdmin && <Route path="/admin/staff/create" element={<AdminStaffForm />} />}
              {showAdmin && <Route path="/admin/staff/:id" element={<AdminStaffForm />} />}
              {showAdmin && <Route path="/admin/app-config" element={<AppConfigurations />} />}
              {showVolunteerManagement && (
                <>
                  <Route
                    path="/volunteer-management"
                    element={<VolunteerManagement />}
                  />
                  <Route
                    path="/volunteer-management/:tab"
                    element={<VolunteerManagement />}
                  />
                </>
              )}
              {role === 'volunteer' && (
                <>
                  <Route
                    path="/volunteer/schedule"
                    element={<VolunteerBooking />}
                  />
                  <Route
                    path="/volunteer/history"
                    element={<VolunteerBookingHistory />}
                  />
                </>
              )}
              {role === 'agency' && (
                <>
                  <Route
                    path="/agency/schedule"
                    element={
                      <AgencyGuard>
                        <AgencySchedule />
                      </AgencyGuard>
                    }
                  />
                  <Route
                    path="/agency/clients"
                    element={
                      <AgencyGuard>
                        <ClientList />
                      </AgencyGuard>
                    }
                  />
                  <Route
                    path="/agency/history"
                    element={
                      <AgencyGuard>
                        <ClientHistory />
                      </AgencyGuard>
                    }
                  />
                </>
              )}
              <Route path="*" element={<Navigate to="/" replace />} />
            </Routes>
          </main>
        ) : (
          <main>
            <Routes>
              <Route path="/signup" element={<ClientSignup />} />
                <Route path="/login/user" element={<Login onLogin={login} />} />
                <Route path="/login/staff" element={<StaffLogin onLogin={login} />} />
                <Route path="/login/volunteer" element={<VolunteerLogin onLogin={login} />} />
                <Route path="/login/agency" element={<AgencyLogin onLogin={login} />} />
              <Route path="/login" element={<Navigate to="/login/user" replace />} />
              <Route path="*" element={<Navigate to="/login/user" replace />} />
            </Routes>
          </main>
        )}
      </div>
    </BrowserRouter>
  );
}<|MERGE_RESOLUTION|>--- conflicted
+++ resolved
@@ -120,12 +120,7 @@
       navGroups.push({
         label: 'Admin',
         links: [
-          { label: 'Staff', to: '/admin/staff' },
-<<<<<<< HEAD
-          { label: 'Add Staff', to: '/admin/staff/create' },
-          { label: 'App Configurations', to: '/admin/app-config' },
-=======
->>>>>>> 1c6e69b8
+          { label: 'Staff', to: '/admin/staff' }
         ],
       });
 
