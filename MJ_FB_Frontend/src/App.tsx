--- conflicted
+++ resolved
@@ -118,14 +118,10 @@
   } else if (role === 'agency') {
     navGroups.push({
       label: 'Agency',
-<<<<<<< HEAD
       links: [
         { label: 'Schedule', to: '/agency/schedule' },
         { label: 'Clients', to: '/agency/clients' },
       ],
-=======
-      links: [{ label: 'Client Bookings', to: '/agency/clients' }],
->>>>>>> fe563872
     });
   } else if (role === 'shopper') {
     navGroups.push({
