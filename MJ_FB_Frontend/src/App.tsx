import { useState } from 'react';
import { BrowserRouter, Routes, Route, Navigate } from 'react-router-dom';
import Profile from './pages/booking/Profile';
import ManageAvailability from './pages/staff/ManageAvailability';
import UserHistory from './pages/staff/UserHistory';
import SlotBooking from './pages/booking/SlotBooking';
import AddUser from './pages/staff/AddUser';
import PantrySchedule from './pages/staff/PantrySchedule';
import Pending from './pages/staff/Pending';
import Login from './pages/auth/Login';
import StaffLogin from './pages/auth/StaffLogin';
import VolunteerLogin from './pages/auth/VolunteerLogin';
import VolunteerDashboard from './pages/volunteer-management/VolunteerDashboard';
import VolunteerManagement from './pages/volunteer-management/VolunteerManagement';
import Dashboard from './components/dashboard/Dashboard';
import ClientDashboard from './pages/client/ClientDashboard';
import VolunteerBookingHistory from './pages/volunteer-management/VolunteerBookingHistory';
import VolunteerSchedule from './pages/volunteer-management/VolunteerSchedule';
import WarehouseDashboard from './pages/warehouse-management/WarehouseDashboard';
import DonationLog from './pages/warehouse-management/DonationLog';
import TrackPigpound from './pages/warehouse-management/TrackPigpound';
import TrackOutgoingDonations from './pages/warehouse-management/TrackOutgoingDonations';
import TrackSurplus from './pages/warehouse-management/TrackSurplus';
import Aggregations from './pages/warehouse-management/Aggregations';
import DonorProfile from './pages/warehouse-management/DonorProfile';
import AdminStaffList from './pages/admin/AdminStaffList';
import AdminStaffForm from './pages/admin/AdminStaffForm';
import Events from './pages/events/Events';
import PantryVisits from './pages/staff/PantryVisits';
import Navbar, { type NavGroup, type NavLink } from './components/Navbar';
import FeedbackSnackbar from './components/FeedbackSnackbar';
import Breadcrumbs from './components/Breadcrumbs';
import { useAuth } from './hooks/useAuth';
import type { StaffAccess } from './types';

export default function App() {
  const { token, role, name, userRole, access, login, logout } = useAuth();
  const [loading] = useState(false);
  const [error, setError] = useState('');
  const isStaff = role === 'staff';
  const hasAccess = (a: StaffAccess) => access.includes('admin') || access.includes(a);
  const showStaff = isStaff && hasAccess('pantry');
  const showVolunteerManagement = isStaff && hasAccess('volunteer_management');
  const showWarehouse = isStaff && hasAccess('warehouse');
  const showAdmin = isStaff && access.includes('admin');

  const navGroups: NavGroup[] = [];
  const profileLinks: NavLink[] | undefined = isStaff
    ? [{ label: 'Events', to: '/pantry/events' }]
    : undefined;
  if (!token) {
    navGroups.push(
      { label: 'Client Login', links: [{ label: 'Client Login', to: '/login/user' }] },
      { label: 'Volunteer Login', links: [{ label: 'Volunteer Login', to: '/login/volunteer' }] },
      { label: 'Staff Login', links: [{ label: 'Staff Login', to: '/login/staff' }] },
    );
  } else if (isStaff) {
    const staffLinks = [
<<<<<<< HEAD
      { label: 'Manage Availability', to: '/pantry/manage-availability' },
      { label: 'Pantry Schedule', to: '/pantry/schedule' },
      { label: 'Pantry Visits', to: '/pantry/visits' },
      { label: 'Add Client', to: '/pantry/add-user' },
      { label: 'Client History', to: '/pantry/user-history' },
      { label: 'Pending', to: '/pantry/pending' },
      { label: 'Events', to: '/pantry/events' },
=======
      { label: 'Manage Availability', to: '/manage-availability' },
      { label: 'Pantry Schedule', to: '/pantry-schedule' },
      { label: 'Pantry Visits', to: '/pantry-visits' },
      { label: 'Add Client', to: '/add-user' },
      { label: 'Client History', to: '/user-history' },
      { label: 'Pending', to: '/pending' },
>>>>>>> dc6ee0e4
    ];
    if (showStaff) navGroups.push({ label: 'Harvest Pantry', links: staffLinks });
    if (showVolunteerManagement)
      navGroups.push({
        label: 'Volunteer Management',
        links: [
          { label: 'Dashboard', to: '/volunteer-management' },
          { label: 'Schedule', to: '/volunteer-management/schedule' },
          { label: 'Search', to: '/volunteer-management/search' },
          { label: 'Create', to: '/volunteer-management/create' },
          { label: 'Pending', to: '/volunteer-management/pending' },
        ],
      });

    const warehouseLinks = [
      { label: 'Dashboard', to: '/warehouse-management' },
      { label: 'Donation Log', to: '/warehouse-management/donation-log' },
      { label: 'Track Pigpound', to: '/warehouse-management/track-pigpound' },
      {
        label: 'Track Outgoing Donations',
        to: '/warehouse-management/track-outgoing-donations',
      },
      { label: 'Track Surplus', to: '/warehouse-management/track-surplus' },
      { label: 'Aggregations', to: '/warehouse-management/aggregations' },
    ];
    if (showWarehouse) navGroups.push({ label: 'Warehouse Management', links: warehouseLinks });
    if (showAdmin)
      navGroups.push({
        label: 'Admin',
        links: [
          { label: 'Staff', to: '/admin/staff' },
          { label: 'Add Staff', to: '/admin/staff/create' },
        ],
      });

  } else if (role === 'shopper') {
    navGroups.push({
      label: 'Booking',
      links: [
        { label: 'Booking Slots', to: '/slots' },
        { label: 'Booking History', to: '/booking-history' },
      ],
    });
  } else if (role === 'volunteer') {
    navGroups.push({
      label: 'Volunteer',
      links: [
        { label: 'Dashboard', to: '/' },
        { label: 'Schedule', to: '/volunteer/schedule' },
        { label: 'Booking History', to: '/volunteer/history' },
      ],
    });
    if (userRole === 'shopper') {
      navGroups.push({
        label: 'Booking',
        links: [
          { label: 'Booking Slots', to: '/slots' },
          { label: 'Booking History', to: '/booking-history' },
        ],
      });
    }
  }

  return (
    <BrowserRouter>
      <div className="app-container">
        <Navbar
          groups={navGroups}
          onLogout={token ? logout : undefined}
          name={token ? name || undefined : undefined}
          loading={loading}
          role={role}
          profileLinks={profileLinks}
        />

        <FeedbackSnackbar
          open={!!error}
          onClose={() => setError('')}
          message={error}
          severity="error"
        />

          {token ? (
          <main>
            <Breadcrumbs />
            <Routes>
              <Route
                path="/"
                element={
                  role === 'volunteer' ? (
                    <VolunteerDashboard token={token} />
                  ) : isStaff ? (
                    <Dashboard role="staff" token={token} />
                  ) : (
                    <ClientDashboard />
                  )
                }
              />
              <Route path="/profile" element={<Profile token={token} role={role} />} />
              {showStaff && (
                <Route path="/pantry/manage-availability" element={<ManageAvailability />} />
              )}
              {showStaff && (
                <Route path="/pantry/schedule" element={<PantrySchedule token={token} />} />
              )}
              {showStaff && (
                <Route path="/pantry/visits" element={<PantryVisits token={token} />} />
              )}
              {showWarehouse && (
                <Route path="/warehouse-management" element={<WarehouseDashboard />} />
              )}
              {showWarehouse && (
                <Route path="/warehouse-management/donation-log" element={<DonationLog />} />
              )}
              {showWarehouse && (
                <Route path="/warehouse-management/donors/:id" element={<DonorProfile />} />
              )}
              {showWarehouse && (
                <Route
                  path="/warehouse-management/track-pigpound"
                  element={<TrackPigpound />}
                />
              )}
              {showWarehouse && (
                <Route
                  path="/warehouse-management/track-outgoing-donations"
                  element={<TrackOutgoingDonations />}
                />
              )}
              {showWarehouse && (
                <Route
                  path="/warehouse-management/track-surplus"
                  element={<TrackSurplus />}
                />
              )}
              {showWarehouse && (
                <Route
                  path="/warehouse-management/aggregations"
                  element={<Aggregations />}
                />
              )}
              {role === 'shopper' && (
                <Route path="/slots" element={<SlotBooking token={token} role="shopper" />} />
              )}
              {role === 'shopper' && (
                <Route
                  path="/booking-history"
                  element={
                    <UserHistory
                      token={token}
                      initialUser={{ id: 0, name, client_id: 0 }}
                    />
                  }
                />
              )}
              {role === 'volunteer' && userRole === 'shopper' && (
                <Route path="/slots" element={<SlotBooking token={token} role="shopper" />} />
              )}
              {role === 'volunteer' && userRole === 'shopper' && (
                <Route
                  path="/booking-history"
                  element={
                    <UserHistory
                      token={token}
                      initialUser={{ id: 0, name, client_id: 0 }}
                    />
                  }
                />
              )}
<<<<<<< HEAD
              {showStaff && <Route path="/pantry/add-user" element={<AddUser token={token} />} />}
              {showStaff && <Route path="/pantry/user-history" element={<UserHistory token={token} />} />}
              {showStaff && <Route path="/pantry/pending" element={<Pending />} />}
              {showStaff && <Route path="/pantry/events" element={<Events />} />}
=======
              {showStaff && <Route path="/add-user" element={<AddUser token={token} />} />}
              {showStaff && <Route path="/user-history" element={<UserHistory token={token} />} />}
              {showStaff && <Route path="/pending" element={<Pending />} />}
              {isStaff && <Route path="/events" element={<Events />} />}
>>>>>>> dc6ee0e4
              {showAdmin && <Route path="/admin/staff" element={<AdminStaffList />} />}
              {showAdmin && <Route path="/admin/staff/create" element={<AdminStaffForm />} />}
              {showAdmin && <Route path="/admin/staff/:id" element={<AdminStaffForm />} />}
              {showVolunteerManagement && (
                <>
                  <Route
                    path="/volunteer-management"
                    element={<VolunteerManagement token={token} />}
                  />
                  <Route
                    path="/volunteer-management/:tab"
                    element={<VolunteerManagement token={token} />}
                  />
                </>
              )}
              {role === 'volunteer' && (
                <>
                  <Route
                    path="/volunteer/schedule"
                    element={<VolunteerSchedule token={token} />}
                  />
                  <Route
                    path="/volunteer/history"
                    element={<VolunteerBookingHistory token={token} />}
                  />
                </>
              )}
              <Route path="*" element={<Navigate to="/" replace />} />
            </Routes>
          </main>
        ) : (
          <main>
            <Routes>
                <Route path="/login/user" element={<Login onLogin={login} />} />
                <Route path="/login/staff" element={<StaffLogin onLogin={login} />} />
                <Route path="/login/volunteer" element={<VolunteerLogin onLogin={login} />} />
              <Route path="/login" element={<Navigate to="/login/user" replace />} />
              <Route path="*" element={<Navigate to="/login/user" replace />} />
            </Routes>
          </main>
        )}
      </div>
    </BrowserRouter>
  );
}<|MERGE_RESOLUTION|>--- conflicted
+++ resolved
@@ -56,22 +56,12 @@
     );
   } else if (isStaff) {
     const staffLinks = [
-<<<<<<< HEAD
       { label: 'Manage Availability', to: '/pantry/manage-availability' },
       { label: 'Pantry Schedule', to: '/pantry/schedule' },
       { label: 'Pantry Visits', to: '/pantry/visits' },
       { label: 'Add Client', to: '/pantry/add-user' },
       { label: 'Client History', to: '/pantry/user-history' },
       { label: 'Pending', to: '/pantry/pending' },
-      { label: 'Events', to: '/pantry/events' },
-=======
-      { label: 'Manage Availability', to: '/manage-availability' },
-      { label: 'Pantry Schedule', to: '/pantry-schedule' },
-      { label: 'Pantry Visits', to: '/pantry-visits' },
-      { label: 'Add Client', to: '/add-user' },
-      { label: 'Client History', to: '/user-history' },
-      { label: 'Pending', to: '/pending' },
->>>>>>> dc6ee0e4
     ];
     if (showStaff) navGroups.push({ label: 'Harvest Pantry', links: staffLinks });
     if (showVolunteerManagement)
@@ -241,17 +231,10 @@
                   }
                 />
               )}
-<<<<<<< HEAD
               {showStaff && <Route path="/pantry/add-user" element={<AddUser token={token} />} />}
               {showStaff && <Route path="/pantry/user-history" element={<UserHistory token={token} />} />}
               {showStaff && <Route path="/pantry/pending" element={<Pending />} />}
               {showStaff && <Route path="/pantry/events" element={<Events />} />}
-=======
-              {showStaff && <Route path="/add-user" element={<AddUser token={token} />} />}
-              {showStaff && <Route path="/user-history" element={<UserHistory token={token} />} />}
-              {showStaff && <Route path="/pending" element={<Pending />} />}
-              {isStaff && <Route path="/events" element={<Events />} />}
->>>>>>> dc6ee0e4
               {showAdmin && <Route path="/admin/staff" element={<AdminStaffList />} />}
               {showAdmin && <Route path="/admin/staff/create" element={<AdminStaffForm />} />}
               {showAdmin && <Route path="/admin/staff/:id" element={<AdminStaffForm />} />}
