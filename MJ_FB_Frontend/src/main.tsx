--- conflicted
+++ resolved
@@ -26,14 +26,10 @@
   </React.StrictMode>,
 );
 
-<<<<<<< HEAD
 if ('serviceWorker' in navigator) {
   window.addEventListener('load', () => {
     navigator.serviceWorker.register('/sw.js');
   });
 }
-=======
-registerServiceWorker();
->>>>>>> c17064e7
 
 export default Main;
