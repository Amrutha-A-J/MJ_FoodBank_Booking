import { API_BASE, apiFetch, handleResponse } from './client';

<<<<<<< HEAD
export async function getAgencyClients(agencyId: number | 'me') {
  const res = await apiFetch(`${API_BASE}/agencies/${agencyId}/clients`);
=======
export async function getMyAgencyClients() {
  const res = await apiFetch(`${API_BASE}/agencies/me/clients`, {
    method: 'GET',
  });
>>>>>>> a97b09c4
  return handleResponse(res);
}

export async function getMyAgencyClients() {
  return getAgencyClients('me');
}

export async function addAgencyClient(
  agencyId: number | 'me',
  clientId: number,
): Promise<void> {
  const headers: Record<string, string> = { 'Content-Type': 'application/json' };
  const res = await apiFetch(`${API_BASE}/agencies/${agencyId}/clients`, {
    method: 'POST',
    headers,
    body: JSON.stringify({ clientId }),
  });
  await handleResponse(res);
}

export async function removeAgencyClient(
  agencyId: number | 'me',
  clientId: number,
): Promise<void> {
  const res = await apiFetch(
    `${API_BASE}/agencies/${agencyId}/clients/${clientId}`,
    { method: 'DELETE' },
  );
  await handleResponse(res);
}<|MERGE_RESOLUTION|>--- conflicted
+++ resolved
@@ -1,14 +1,9 @@
 import { API_BASE, apiFetch, handleResponse } from './client';
 
-<<<<<<< HEAD
-export async function getAgencyClients(agencyId: number | 'me') {
-  const res = await apiFetch(`${API_BASE}/agencies/${agencyId}/clients`);
-=======
-export async function getMyAgencyClients() {
-  const res = await apiFetch(`${API_BASE}/agencies/me/clients`, {
+export async function getMyAgencyClients(agencyId: number | 'me') {
+  const res = await apiFetch(`${API_BASE}/agencies/${agencyId}/clients`, {
     method: 'GET',
   });
->>>>>>> a97b09c4
   return handleResponse(res);
 }
 
