import {
  render,
  screen,
  fireEvent,
  waitForElementToBeRemoved,
  act,
} from '@testing-library/react';
import { MemoryRouter } from 'react-router-dom';
import { ThemeProvider, CssBaseline } from '@mui/material';
import { theme } from '../theme';
import type { ReactNode } from 'react';
import DonationLog from '../pages/donor-management/DonationLog';
import {
  getMonetaryDonors,
  getMonetaryDonations,
  importZeffyDonations,
  updateMonetaryDonation,
  deleteMonetaryDonation,
} from '../api/monetaryDonors';

jest.mock('../components/FeedbackSnackbar', () => ({
  __esModule: true,
  default: ({
    message,
    open,
  }: {
    message: string;
    open: boolean;
  }) => (open ? <div data-testid="feedback-snackbar">{message}</div> : null),
}));

jest.mock('../components/DonorQuickLinks', () => ({
  __esModule: true,
  default: () => <nav data-testid="donor-quick-links" />,
}));

jest.mock('../components/ResponsiveTable', () => ({
  __esModule: true,
  default: ({
    columns,
    rows,
  }: {
    columns: Array<{ field: string; render?: (row: any) => ReactNode }>;
    rows: any[];
  }) => (
    <table data-testid="responsive-table">
      <tbody>
        {rows.map((row, index) => (
          <tr key={row.id ?? index}>
            {columns.map(col => (
              <td key={col.field}>
                {col.render ? col.render(row) : row[col.field] ?? null}
              </td>
            ))}
          </tr>
        ))}
      </tbody>
    </table>
  ),
}));

jest.mock('@mui/material/Dialog', () => ({
  __esModule: true,
  default: ({ open, children }: { open: boolean; children: ReactNode }) =>
    open ? <div data-testid="dialog">{children}</div> : null,
}));

jest.mock('@mui/material/TableContainer', () => ({
  __esModule: true,
  default: ({ children }: { children: ReactNode }) => (
    <div data-testid="table-container">{children}</div>
  ),
}));

jest.mock('../api/monetaryDonors', () => ({
  getMonetaryDonors: jest.fn(),
  getMonetaryDonations: jest.fn(),
  createMonetaryDonor: jest.fn(),
  createMonetaryDonation: jest.fn(),
  importZeffyDonations: jest.fn(),
  updateMonetaryDonation: jest.fn(),
  deleteMonetaryDonation: jest.fn(),
}));

describe('Donor Donation Log', () => {
  const fixedTime = new Date('2024-01-01T12:00:00Z');
  let dateNowSpy: jest.SpiedFunction<typeof Date.now>;

  function renderDonationLog() {
    return render(
      <MemoryRouter>
        <ThemeProvider theme={theme}>
          <CssBaseline />
          <DonationLog />
        </ThemeProvider>
      </MemoryRouter>,
    );
  }

  beforeEach(() => {
    dateNowSpy = jest.spyOn(Date, 'now').mockReturnValue(fixedTime.getTime());
  });

  afterEach(() => {
    jest.clearAllMocks();
    dateNowSpy.mockRestore();
  });

  it('loads donations, supports editing/deleting, and imports new records', async () => {
    (getMonetaryDonors as jest.Mock)
      .mockResolvedValueOnce([
        { id: 1, firstName: 'John', lastName: 'Doe', email: 'john@example.com' },
      ])
      .mockResolvedValueOnce([
        { id: 1, firstName: 'John', lastName: 'Doe', email: 'john@example.com' },
      ]);
    (getMonetaryDonations as jest.Mock).mockImplementation(async () => [
      { id: 1, donorId: 1, amount: 50, date: '2024-01-10' },
    ]);
    (updateMonetaryDonation as jest.Mock).mockResolvedValue({});
    (deleteMonetaryDonation as jest.Mock).mockResolvedValue({});
    (importZeffyDonations as jest.Mock).mockResolvedValue({});

    renderDonationLog();

    expect(await screen.findByText('john@example.com')).toBeInTheDocument();
    expect(await screen.findByText('CA$50.00')).toBeInTheDocument();
    expect(screen.queryByText('CA$75.00')).not.toBeInTheDocument();

    fireEvent.click(screen.getByLabelText('Edit donation'));
    const amountField = screen.getByLabelText('Amount');
    fireEvent.change(amountField, { target: { value: '75' } });
    fireEvent.click(screen.getByText('Save'));

    await screen.findByText('Donation updated');
    expect(
      await screen.findByTestId('feedback-snackbar'),
    ).toHaveTextContent('Donation updated');
    expect(updateMonetaryDonation).toHaveBeenCalledWith(1, {
      donorId: 1,
      amount: 75,
      date: '2024-01-10',
    });

    fireEvent.click(screen.getByLabelText('Delete donation'));
    fireEvent.click(screen.getByText('Delete'));

    await screen.findByText('Donation deleted');
    expect(
      await screen.findByTestId('feedback-snackbar'),
    ).toHaveTextContent('Donation deleted');
    expect(deleteMonetaryDonation).toHaveBeenCalledWith(1);

    const input = document.querySelector('input[type="file"]') as HTMLInputElement;
    const file = { name: 'donations.csv' } as File;
    await act(async () => {
      fireEvent.change(input, { target: { files: [file] } });
    });

    await screen.findByText('Donations imported');
    expect(
      await screen.findByTestId('feedback-snackbar'),
    ).toHaveTextContent('Donations imported');
    expect(importZeffyDonations).toHaveBeenCalledWith(file);
    expect(getMonetaryDonors).toHaveBeenCalledTimes(2);
    expect(getMonetaryDonations).toHaveBeenCalledTimes(4);
  });

  it('filters donations by search including donors without email addresses', async () => {
    const donors = [
      { id: 1, firstName: 'John', lastName: 'Doe', email: 'john@example.com' },
      { id: 2, firstName: 'Jane', lastName: 'Smith', email: 'jane@example.com' },
      { id: 3, firstName: 'No', lastName: 'Email', email: null },
    ];
    (getMonetaryDonors as jest.Mock).mockImplementation(() =>
      Promise.resolve(donors),
    );
    (getMonetaryDonations as jest.Mock).mockImplementation(async (donorId: number) => {
      if (donorId === 1)
        return [
          { id: 1, donorId: 1, amount: 50, date: '2024-01-10' },
          { id: 2, donorId: 1, amount: 75, date: '2024-02-05' },
        ];
      if (donorId === 2)
        return [{ id: 3, donorId: 2, amount: 100, date: '2024-01-15' }];
      return [{ id: 4, donorId: 3, amount: 30, date: '2024-01-12' }];
    });

    renderDonationLog();

    expect(await screen.findByText('john@example.com')).toBeInTheDocument();
    expect(await screen.findByText('jane@example.com')).toBeInTheDocument();
    expect(await screen.findByText('No')).toBeInTheDocument();

    const searchField = await screen.findByLabelText('Search');

    const expectResults = async (
      query: string,
      visible: string[],
      hidden: string[],
    ) => {
      await act(async () => {
        fireEvent.change(searchField, { target: { value: query } });
      });
      expect(getMonetaryDonors).toHaveBeenLastCalledWith(query);
      for (const text of visible) {
        expect(await screen.findByText(text)).toBeInTheDocument();
      }
      for (const text of hidden) {
        const existing = screen.queryByText(text);
        if (existing) {
          await waitForElementToBeRemoved(existing);
        } else {
          expect(existing).toBeNull();
        }
      }
    };

    await expectResults('john', ['john@example.com'], ['jane@example.com', 'No']);
    await expectResults('Smith', ['jane@example.com'], ['john@example.com', 'No']);
    await expectResults('jane@example.com', ['jane@example.com'], ['john@example.com', 'No']);
    await expectResults('No', ['No'], ['john@example.com', 'jane@example.com']);

<<<<<<< HEAD
    fireEvent.change(searchField, { target: { value: 'jane@example.com' } });
    await waitFor(() => expect(getMonetaryDonors).toHaveBeenLastCalledWith('jane@example.com'));
    await screen.findByText('jane@example.com');
    await waitFor(() => expect(screen.queryByText('No')).not.toBeInTheDocument());

  });

  it('imports donations and reloads list', async () => {
    (getMonetaryDonors as jest.Mock)
      .mockResolvedValueOnce([
        { id: 1, firstName: 'John', lastName: 'Doe', email: 'john@example.com' },
      ])
      .mockResolvedValueOnce([
        { id: 1, firstName: 'John', lastName: 'Doe', email: 'john@example.com' },
      ]);
    (getMonetaryDonations as jest.Mock).mockResolvedValue([
      { id: 1, donorId: 1, amount: 50, date: '2024-01-10' },
    ]);
    (importZeffyDonations as jest.Mock).mockResolvedValue({});

    renderWithProviders(
      <MemoryRouter>
        <DonationLog />
      </MemoryRouter>,
    );

    await screen.findByText('john@example.com');
    const input = document.querySelector('input[type="file"]') as HTMLInputElement;
    const file = { name: 'donations.xlsx' } as File;
=======
>>>>>>> f3376066
    await act(async () => {
      fireEvent.change(searchField, { target: { value: '' } });
    });
    expect(getMonetaryDonors).toHaveBeenLastCalledWith(undefined);
    await screen.findByText('john@example.com');
    await screen.findByText('jane@example.com');
    await screen.findByText('No');
  });
});<|MERGE_RESOLUTION|>--- conflicted
+++ resolved
@@ -152,7 +152,7 @@
     expect(deleteMonetaryDonation).toHaveBeenCalledWith(1);
 
     const input = document.querySelector('input[type="file"]') as HTMLInputElement;
-    const file = { name: 'donations.csv' } as File;
+    const file = { name: 'donations.xlsx' } as File;
     await act(async () => {
       fireEvent.change(input, { target: { files: [file] } });
     });
@@ -221,38 +221,6 @@
     await expectResults('jane@example.com', ['jane@example.com'], ['john@example.com', 'No']);
     await expectResults('No', ['No'], ['john@example.com', 'jane@example.com']);
 
-<<<<<<< HEAD
-    fireEvent.change(searchField, { target: { value: 'jane@example.com' } });
-    await waitFor(() => expect(getMonetaryDonors).toHaveBeenLastCalledWith('jane@example.com'));
-    await screen.findByText('jane@example.com');
-    await waitFor(() => expect(screen.queryByText('No')).not.toBeInTheDocument());
-
-  });
-
-  it('imports donations and reloads list', async () => {
-    (getMonetaryDonors as jest.Mock)
-      .mockResolvedValueOnce([
-        { id: 1, firstName: 'John', lastName: 'Doe', email: 'john@example.com' },
-      ])
-      .mockResolvedValueOnce([
-        { id: 1, firstName: 'John', lastName: 'Doe', email: 'john@example.com' },
-      ]);
-    (getMonetaryDonations as jest.Mock).mockResolvedValue([
-      { id: 1, donorId: 1, amount: 50, date: '2024-01-10' },
-    ]);
-    (importZeffyDonations as jest.Mock).mockResolvedValue({});
-
-    renderWithProviders(
-      <MemoryRouter>
-        <DonationLog />
-      </MemoryRouter>,
-    );
-
-    await screen.findByText('john@example.com');
-    const input = document.querySelector('input[type="file"]') as HTMLInputElement;
-    const file = { name: 'donations.xlsx' } as File;
-=======
->>>>>>> f3376066
     await act(async () => {
       fireEvent.change(searchField, { target: { value: '' } });
     });
