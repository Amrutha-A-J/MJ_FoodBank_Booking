import { screen, fireEvent, waitFor } from '@testing-library/react';
import App from '../App';
import { mockFetch, restoreFetch } from '../../testUtils/mockFetch';
import { renderWithProviders } from '../../testUtils/renderWithProviders';
import { getStaffRootPath } from '../utils/staffRootPath';

let fetchMock: jest.Mock;

jest.mock('../pages/volunteer-management/VolunteerManagement', () => {
  const mod = { __esModule: true, default: () => <div>VolunteerManagement</div> };
  (mod as any).then = (res: any) => Promise.resolve(res ? res(mod) : mod);
  return mod;
});
jest.mock('../pages/volunteer-management/VolunteerTabs', () => {
  const mod = { __esModule: true, default: () => <div>VolunteerTabs</div> };
  (mod as any).then = (res: any) => Promise.resolve(res ? res(mod) : mod);
  return mod;
});
jest.mock('../pages/warehouse-management/WarehouseDashboard', () => {
  const mod = { __esModule: true, default: () => <div>WarehouseDashboard</div> };
  (mod as any).then = (res: any) => Promise.resolve(res ? res(mod) : mod);
  return mod;
});
jest.mock('../pages/warehouse-management/DonationLog', () => {
  const mod = { __esModule: true, default: () => <div>DonationLogPage</div> };
  (mod as any).then = (res: any) => Promise.resolve(res ? res(mod) : mod);
  return mod;
});

jest.mock('../pages/donor-management/DonorDashboard', () => {
  const mod = { __esModule: true, default: () => <div>DonorDashboard</div> };
  (mod as any).then = (res: any) => Promise.resolve(res ? res(mod) : mod);
  return mod;
});
  
jest.mock('../pages/donor-management/DonorProfile', () => {
  const mod = { __esModule: true, default: () => <div>DonorProfilePage</div> };
  (mod as any).then = (res: any) => Promise.resolve(res ? res(mod) : mod);
  return mod;
});
jest.mock('../pages/donor-management/MailLists', () => {
  const mod = { __esModule: true, default: () => <div>MailLists</div> };
  (mod as any).then = (res: any) => Promise.resolve(res ? res(mod) : mod);
  return mod;
});

jest.mock('../api/bookings', () => ({
  getBookingHistory: jest.fn().mockResolvedValue([]),
  getSlots: jest.fn().mockResolvedValue([]),
  getHolidays: jest.fn().mockResolvedValue([]),
}));
jest.mock('../api/volunteers', () => ({
  getVolunteerBookingsForReview: jest.fn().mockResolvedValue([]),
}));

describe('App authentication persistence', () => {
  beforeEach(() => {
    fetchMock = mockFetch();
    fetchMock.mockResolvedValue({
      ok: true,
      status: 204,
      json: async () => ({}),
      headers: new Headers(),
    });
    localStorage.clear();
    window.history.pushState({}, '', '/');
  });

  afterEach(() => {
    restoreFetch();
    jest.resetAllMocks();
  });

  it('shows login when not authenticated', async () => {
    fetchMock.mockResolvedValue({
      ok: false,
      status: 401,
      json: async () => ({}),
      headers: new Headers(),
    });
    renderWithProviders(<App />);
    expect(await screen.findByText(/login/i)).toBeInTheDocument();
  });

  it('keeps user logged in when role exists', () => {
    localStorage.setItem('role', 'shopper');
    localStorage.setItem('name', 'Test User');
    renderWithProviders(<App />);
    expect(screen.queryByText(/user login/i)).not.toBeInTheDocument();
  });

  it('shows set password even when already logged in', async () => {
    localStorage.setItem('role', 'staff');
    localStorage.setItem('name', 'Test Staff');
    window.history.pushState({}, '', '/set-password?token=abc');
    renderWithProviders(<App />);
    const els = await screen.findAllByText(/set password/i);
    expect(els.length).toBeGreaterThan(0);
  });

  it('computes pantry path for single pantry access', () => {
    expect(getStaffRootPath(['pantry'] as any)).toBe('/pantry');
  });

  it('computes warehouse path for single warehouse access', () => {
    expect(getStaffRootPath(['warehouse'] as any)).toBe('/warehouse-management');
  });

  it('computes aggregations path for single aggregations access', () => {
    expect(getStaffRootPath(['aggregations'] as any)).toBe('/aggregations/pantry');
  });

  it('shows donor management nav links for donor_management access', async () => {
    localStorage.setItem('role', 'staff');
    localStorage.setItem('name', 'Test Staff');
    localStorage.setItem('access', JSON.stringify(['donor_management']));
    renderWithProviders(<App />);
    fireEvent.click(await screen.findByText('Donor Management'));
    expect(await screen.findByText('Donation Log')).toBeInTheDocument();
    expect(screen.getByText('Mail Lists')).toBeInTheDocument();
  });

  it('shows aggregations nav links for aggregations access', async () => {
    localStorage.setItem('role', 'staff');
    localStorage.setItem('name', 'Test Staff');
    localStorage.setItem('access', JSON.stringify(['aggregations']));
    renderWithProviders(<App />);
    fireEvent.click(await screen.findByText('Aggregations'));
    expect(await screen.findByText('Pantry Aggregations')).toBeInTheDocument();
    expect(screen.getByText('Warehouse Aggregations')).toBeInTheDocument();
  });

  it('routes to donor donation log page', async () => {
    localStorage.setItem('role', 'staff');
    localStorage.setItem('name', 'Test Staff');
    localStorage.setItem('access', JSON.stringify(['donor_management']));
    window.history.pushState({}, '', '/donor-management/donation-log');
    renderWithProviders(<App />);
    expect(await screen.findByText('DonationLogPage')).toBeInTheDocument();
  });

  it('routes to donor mail lists page', async () => {
    localStorage.setItem('role', 'staff');
    localStorage.setItem('name', 'Test Staff');
    localStorage.setItem('access', JSON.stringify(['donor_management']));
    window.history.pushState({}, '', '/donor-management');
    renderWithProviders(<App />);
    expect(await screen.findByText('MailLists')).toBeInTheDocument();
  });

  it('redirects staff without donor_management access away from donor pages', async () => {
    localStorage.setItem('role', 'staff');
    localStorage.setItem('name', 'Test Staff');
    localStorage.setItem('access', JSON.stringify(['pantry']));
    window.history.pushState({}, '', '/donor-management/donation-log');
    renderWithProviders(<App />);
    await waitFor(() => expect(window.location.pathname).toBe('/'));
    expect(screen.queryByText('DonationLogPage')).not.toBeInTheDocument();
  });

  it('computes donor management path for single donor management access', () => {
    expect(getStaffRootPath(['donor_management'] as any)).toBe(
      '/donor-management',
    );
  });
<<<<<<< HEAD
=======

  it('computes aggregations path for single aggregations access', () => {
    expect(getStaffRootPath(['aggregations'] as any)).toBe(
      '/aggregations/pantry',
    );
  });
>>>>>>> 0f5f8d1e
});<|MERGE_RESOLUTION|>--- conflicted
+++ resolved
@@ -163,13 +163,10 @@
       '/donor-management',
     );
   });
-<<<<<<< HEAD
-=======
 
   it('computes aggregations path for single aggregations access', () => {
     expect(getStaffRootPath(['aggregations'] as any)).toBe(
       '/aggregations/pantry',
     );
   });
->>>>>>> 0f5f8d1e
 });