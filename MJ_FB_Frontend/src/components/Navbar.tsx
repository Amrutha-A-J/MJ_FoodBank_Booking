import {
  AppBar,
  Toolbar,
  Button,
  Box,
  IconButton,
  Menu,
  MenuItem,
} from '@mui/material';
import MenuIcon from '@mui/icons-material/Menu';
import ExpandMore from '@mui/icons-material/ExpandMore';
import ExpandLess from '@mui/icons-material/ExpandLess';
import { useTheme } from '@mui/material/styles';
import { useState } from 'react';
import useMediaQuery from '@mui/material/useMediaQuery';
import { Link as RouterLink, useLocation } from 'react-router-dom';

export type NavLink = { label: string; to: string };
export type NavGroup = { label: string; links: NavLink[] };

interface NavbarProps {
  groups: NavGroup[];
  onLogout: () => void;
  name?: string;
  loading?: boolean;
}

export default function Navbar({ groups, onLogout, name, loading }: NavbarProps) {
  const theme = useTheme();
  const isSmall = useMediaQuery(theme.breakpoints.down('sm'));
  const [anchorEl, setAnchorEl] = useState<null | HTMLElement>(null);
  const [openGroup, setOpenGroup] = useState<string | null>(null);
  const [mobileAnchorEl, setMobileAnchorEl] = useState<null | HTMLElement>(null);
  const [profileAnchorEl, setProfileAnchorEl] = useState<null | HTMLElement>(null);
  const location = useLocation();

  function handleGroupClick(label: string, event: React.MouseEvent<HTMLElement>) {
    setAnchorEl(event.currentTarget);
    setOpenGroup(label);
  }

  function closeGroup() {
    setAnchorEl(null);
    setOpenGroup(null);
  }

  function handleProfileClick(event: React.MouseEvent<HTMLElement>) {
    setProfileAnchorEl(event.currentTarget);
  }

  function closeProfileMenu() {
    setProfileAnchorEl(null);
  }

  const mobileMenuOpen = Boolean(mobileAnchorEl);
  const profileMenuOpen = Boolean(profileAnchorEl);

  const menuPaperProps = { sx: { bgcolor: 'common.white', borderRadius: 0 } };

  const navItemStyles = {
    fontFamily: '"Oswald", Sans-serif',
    fontSize: { xs: 12, sm: 14, md: 16 },
    fontWeight: 700,
    textTransform: 'uppercase',
<<<<<<< HEAD
    '&:hover': {
      bgcolor: 'error.main',
      color: 'common.white',
    },
  };
=======
  } as const;
>>>>>>> 6daea102

  const menuItemStyles = {
    ...navItemStyles,
    color: 'common.black',
    '&:hover, &.Mui-selected:hover': {
      bgcolor: '#3f444b',
<<<<<<< HEAD
      color: 'common.black',
=======
      color: 'common.white',
>>>>>>> 6daea102
    },
  };

  return (
    <Box
      sx={{
        height: { xs: 150, sm: 130 },
        bgcolor: 'background.paper',
        display: 'flex',
        flexDirection: 'column',
        justifyContent: 'flex-end',
        position: 'relative',
      }}
    >
      <Box sx={{ position: 'relative', height: 0 }}>
        <Box
          component="img"
          src="/images/mjfoodbank_logo.png"
          alt="Food Bank logo"
          sx={{
            position: 'absolute',
            top: -26,
            left: 15,
            width: 178,
          }}
        />
      </Box>
      <AppBar
        position="static"
        sx={{ bgcolor: 'common.black', color: 'common.white' }}
      >
        <Toolbar
          sx={{ gap: 2, flexWrap: 'wrap', minHeight: { xs: 48, sm: 56 }, justifyContent: 'flex-end' }}
        >
          {isSmall ? (
          <>
            <IconButton
              color="inherit"
              aria-label="open navigation menu"
              onClick={(e) => setMobileAnchorEl(e.currentTarget)}
            >
              <MenuIcon />
            </IconButton>
            <Menu
              anchorEl={mobileAnchorEl}
              open={mobileMenuOpen}
              onClose={() => setMobileAnchorEl(null)}
              PaperProps={menuPaperProps}
            >
              {groups.map((group) => (
                <Box key={group.label}>
                  {!(group.links.length === 1 && group.links[0].label === group.label) && (
                    <MenuItem disabled sx={menuItemStyles}>
                      {group.label}
                    </MenuItem>
                  )}
                  {group.links.map(({ label, to }) => (
                    <MenuItem
                      key={to}
                      component={RouterLink}
                      to={to}
                      selected={location.pathname === to}
                      onClick={() => {
                        setMobileAnchorEl(null);
                      }}
                      disabled={loading}
                      sx={menuItemStyles}
                    >
                      {label}
                    </MenuItem>
                  ))}
                </Box>
              ))}
              {name ? (
                <>
                  <MenuItem disabled sx={menuItemStyles}>
                    Hello, {name}
                  </MenuItem>
                  <MenuItem
                    component={RouterLink}
                    to="/profile"
                    onClick={() => {
                      setMobileAnchorEl(null);
                    }}
                    disabled={loading}
                    sx={menuItemStyles}
                  >
                    Profile
                  </MenuItem>
                  <MenuItem
                    onClick={() => {
                      setMobileAnchorEl(null);
                      onLogout();
                    }}
                    disabled={loading}
                    sx={menuItemStyles}
                  >
                    Logout
                  </MenuItem>
                </>
              ) : (
                <MenuItem
                  onClick={() => {
                    setMobileAnchorEl(null);
                    onLogout();
                  }}
                  disabled={loading}
                  sx={menuItemStyles}
                >
                  Logout
                </MenuItem>
              )}
            </Menu>
          </>
        ) : (
          groups.map((group) =>
            group.links.length === 1 ? (
              <Button
                key={group.links[0].to}
                color="inherit"
                component={RouterLink}
                to={group.links[0].to}
                disabled={loading}
                sx={navItemStyles}
              >
                {group.links[0].label}
              </Button>
            ) : (
              <Box key={group.label}>
                <Button
                  color="inherit"
                  onClick={(e) => handleGroupClick(group.label, e)}
                  endIcon={openGroup === group.label ? <ExpandLess /> : <ExpandMore />}
                  sx={navItemStyles}
                >
                  {group.label}
                </Button>
                <Menu
                  anchorEl={anchorEl}
                  open={openGroup === group.label}
                  onClose={closeGroup}
                  PaperProps={menuPaperProps}
                >
                  {group.links.map(({ label, to }) => (
                    <MenuItem
                      key={to}
                      component={RouterLink}
                      to={to}
                      selected={location.pathname === to}
                      onClick={closeGroup}
                      disabled={loading}
                      sx={menuItemStyles}
                    >
                      {label}
                    </MenuItem>
                  ))}
                </Menu>
              </Box>
            )
          )
        )}
        {name && !isSmall ? (
          <>
            <Button
              color="inherit"
              onClick={handleProfileClick}
              endIcon={profileMenuOpen ? <ExpandLess /> : <ExpandMore />}
              sx={navItemStyles}
            >
              Hello, {name}
            </Button>
            <Menu
              anchorEl={profileAnchorEl}
              open={profileMenuOpen}
              onClose={closeProfileMenu}
              PaperProps={menuPaperProps}
            >
              <MenuItem
                component={RouterLink}
                to="/profile"
                onClick={closeProfileMenu}
                disabled={loading}
                sx={menuItemStyles}
              >
                Profile
              </MenuItem>
              <MenuItem
                onClick={() => {
                  closeProfileMenu();
                  onLogout();
                }}
                disabled={loading}
                sx={menuItemStyles}
              >
                Logout
              </MenuItem>
            </Menu>
          </>
        ) : !name && !isSmall ? (
          <Button color="inherit" onClick={onLogout} disabled={loading} sx={navItemStyles}>
            Logout
          </Button>
        ) : null}
      </Toolbar>
    </AppBar>
  </Box>
  );
}<|MERGE_RESOLUTION|>--- conflicted
+++ resolved
@@ -62,26 +62,18 @@
     fontSize: { xs: 12, sm: 14, md: 16 },
     fontWeight: 700,
     textTransform: 'uppercase',
-<<<<<<< HEAD
     '&:hover': {
       bgcolor: 'error.main',
       color: 'common.white',
     },
   };
-=======
-  } as const;
->>>>>>> 6daea102
 
   const menuItemStyles = {
     ...navItemStyles,
     color: 'common.black',
     '&:hover, &.Mui-selected:hover': {
       bgcolor: '#3f444b',
-<<<<<<< HEAD
       color: 'common.black',
-=======
-      color: 'common.white',
->>>>>>> 6daea102
     },
   };
 
