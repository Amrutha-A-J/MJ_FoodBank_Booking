--- conflicted
+++ resolved
@@ -14,7 +14,6 @@
 import VolunteerScheduleTable from './VolunteerScheduleTable';
 import { fromZonedTime, formatInTimeZone } from 'date-fns-tz';
 import FeedbackSnackbar from './FeedbackSnackbar';
-<<<<<<< HEAD
 import {
   Button,
   TextField,
@@ -25,9 +24,7 @@
   Checkbox,
   FormControlLabel,
 } from '@mui/material';
-=======
-import { Button, TextField, MenuItem, ListSubheader } from '@mui/material';
->>>>>>> 4b2508ac
+
 
 interface RoleOption {
   id: number; // unique slot id
@@ -488,7 +485,6 @@
 
       {tab === 'create' && (
         <div>
-<<<<<<< HEAD
           <TextField
             label="First Name"
             value={firstName}
@@ -572,57 +568,6 @@
                 ))}
               </div>
             )}
-=======
-          <div style={{ marginBottom: 8 }}>
-            <label>First Name: <input value={firstName} onChange={e => setFirstName(e.target.value)} /></label>
-          </div>
-          <div style={{ marginBottom: 8 }}>
-            <label>Last Name: <input value={lastName} onChange={e => setLastName(e.target.value)} /></label>
-          </div>
-          <div style={{ marginBottom: 8 }}>
-            <label>Username: <input value={username} onChange={e => setUsername(e.target.value)} /></label>
-          </div>
-          <div style={{ marginBottom: 8 }}>
-            <label>Email (optional): <input type="email" value={email} onChange={e => setEmail(e.target.value)} /></label>
-          </div>
-          <div style={{ marginBottom: 8 }}>
-            <label>Phone (optional): <input value={phone} onChange={e => setPhone(e.target.value)} /></label>
-          </div>
-          <div style={{ marginBottom: 8 }}>
-            <label>Password: <input type="password" value={password} onChange={e => setPassword(e.target.value)} /></label>
-          </div>
-          <div style={{ marginBottom: 8 }}>
-            <TextField
-              label="Roles"
-              select
-              value={selectedCreateRoles}
-              onChange={e => {
-                const value = e.target.value;
-                setSelectedCreateRoles(
-                  typeof value === 'string'
-                    ? value.split(',').map(Number)
-                    : (value as number[])
-                );
-              }}
-              SelectProps={{
-                multiple: true,
-                displayEmpty: true,
-                renderValue: () => selectedRoleNames || 'Select roles',
-              }}
-              fullWidth
-            >
-              {groupedRoles.map(g => (
-                <Fragment key={g.category}>
-                  <ListSubheader>{g.category}</ListSubheader>
-                  {g.roles.map(r => (
-                    <MenuItem key={r.id} value={r.id}>
-                      {r.name}
-                    </MenuItem>
-                  ))}
-                </Fragment>
-              ))}
-            </TextField>
->>>>>>> 4b2508ac
           </div>
           <Button onClick={submitVolunteer} variant="outlined" color="primary">Add Volunteer</Button>
           <FeedbackSnackbar
