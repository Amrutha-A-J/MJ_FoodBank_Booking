--- conflicted
+++ resolved
@@ -37,10 +37,6 @@
   return (
     <TableContainer component={Paper} sx={{ overflowX: 'auto', width: '100%' }}>
         <Table
-<<<<<<< HEAD
-          
-=======
->>>>>>> a1e62310
           stickyHeader={false}
           sx={{
             tableLayout: 'fixed',
