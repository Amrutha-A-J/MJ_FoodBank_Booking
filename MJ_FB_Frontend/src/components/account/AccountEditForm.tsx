--- conflicted
+++ resolved
@@ -141,20 +141,8 @@
     setShowPasswordOverride(prev => !prev);
   }
 
-<<<<<<< HEAD
-  function FormSection({ title, children }: { title: string; children: ReactNode }) {
-    return (
-      <Stack spacing={2} component="section">
-        <Typography variant="subtitle1">{title}</Typography>
-        {children}
-      </Stack>
-    );
-  }
-
   const disableOnlineAccessToggle = form.hasPassword && form.onlineAccess;
 
-=======
->>>>>>> 39058b42
   return (
     <>
       <DialogContent>
