:root {
  --e-global-color-primary: #941818;
  --e-global-color-secondary: #000000;
  --e-global-color-text: #000000;
  --e-global-color-accent: #941818;
  --e-global-color-background: #FFFFFF;
  --e-global-typography-text-font-family: 'Golos Text', sans-serif;

  font-family: var(--e-global-typography-text-font-family);
  line-height: 1.5;
  font-weight: 400;

  color: var(--e-global-color-text);
  background-color: var(--e-global-color-background);

  font-synthesis: none;
  text-rendering: optimizeLegibility;
  -webkit-font-smoothing: antialiased;
  -moz-osx-font-smoothing: grayscale;
}

a {
  font-weight: 500;
  color: var(--e-global-color-accent);
  text-decoration: inherit;
}
a:hover {
  color: #7a1313;
}

body, html, #root {
  margin: 0;
  padding: 0;
  height: 100%;
  width: 100%;
}

main {
  margin: 15px;
  margin-top: 40px;
}


h1 {
  font-size: 3.2em;
  line-height: 1.1;
}

<<<<<<< HEAD
=======
h2 {
  font-size: 2.4em;
  line-height: 1.2;
}

p {
  font-size: 1em;
}

@media (max-width: 600px) {
  h1 {
    font-size: 2.2em;
  }

  h2 {
    font-size: 1.8em;
  }

  p {
    font-size: 0.9em;
  }
}

button {
  border-radius: 8px;
  border: 1px solid transparent;
  padding: 0.6em 1.2em;
  font-size: 1em;
  font-weight: 500;
  font-family: inherit;
  background-color: #1a1a1a;
  cursor: pointer;
  transition: border-color 0.25s;
}
button:hover {
  border-color: var(--e-global-color-accent);
}
button:focus,
button:focus-visible {
  outline: 4px auto -webkit-focus-ring-color;
}
>>>>>>> 6daea102


/* src/index.css */

.app-container {
  width: 100%;
  margin: 0;
  padding: 0;
  box-sizing: border-box;
  font-family: var(--e-global-typography-text-font-family);
}

form {
  display: flex;
  flex-direction: column;
  gap: 0.5rem;
  width: 100%;
}

input,
select {
  padding: 0.5rem;
  font-size: 1rem;
  width: 100%;
  box-sizing: border-box;
}

.navbar {
  display: flex;
  gap: 1rem;
  margin-bottom: 1.5rem;
  border-bottom: 1px solid #ccc;
  padding-bottom: 0.5rem;
  flex-wrap: wrap;
}

.navbar button {
  background-color: transparent;
  color: black;
  border: none;
  padding: 0.5rem 0.75rem;
  cursor: pointer;
  border-radius: 4px;
}

.navbar button:hover {
  background-color: var(--e-global-color-accent);
  color: white;
}

.navbar button.active {
  background-color: var(--e-global-color-accent);
  color: white;
}

.navbar button.logout {
  margin-left: auto;
  background-color: var(--e-global-color-accent);
  color: white;
}

.user-results,
.slot-list {
  list-style: none;
  padding-left: 0;
  margin: 0;
}

.user-item {
  margin-bottom: 0.5rem;
}

.user-item button {
  margin-left: 0.5rem;
}

.slot-item {
  cursor: pointer;
  padding: 0.5rem;
  margin: 0.3rem 0;
  border: 1px solid #ccc;
  border-radius: 4px;
  display: flex;
  justify-content: space-between;
  background-color: transparent;
}

.slot-item.selected {
  border: 2px solid var(--e-global-color-accent);
  background-color: #fbeaea;
}

.slot-item.disabled {
  cursor: not-allowed;
}

.holiday-tile {
  background-color: #e0e0e0 !important;
  color: #666 !important;
}

.error-message {
  color: red;
  margin-bottom: 1rem;
}

.success-message {
  color: green;
  margin-top: 0.5rem;
}

.day-message {
  display: flex;
  justify-content: center;
  align-items: center;
  min-height: 6rem;
  text-align: center;
}

.slot-booking {
  display: flex;
  flex-direction: column;
  gap: 1rem;
}

.slot-day-container {
  width: 100%;
}

@media (max-width: 600px) {
  .navbar {
    flex-direction: column;
    align-items: stretch;
  }

  .navbar button {
    width: 100%;
  }

  .navbar button.logout {
    margin-left: 0;
  }

  .slot-item {
    flex-direction: column;
    align-items: flex-start;
    gap: 0.25rem;
  }
}

/* User history table */
.history-table-container {
  overflow-x: auto;
}

.history-table {
  width: 100%;
  border-collapse: collapse;
}

.history-table th,
.history-table td {
  border: 1px solid #ccc;
  padding: 0.5rem;
  text-align: left;
}

.pagination {
  display: flex;
  justify-content: center;
  align-items: center;
  gap: 1rem;
  margin-top: 0.5rem;
}

@media (max-width: 600px) {
  .history-table th,
  .history-table td {
    font-size: 0.85rem;
    padding: 0.3rem;
  }
}<|MERGE_RESOLUTION|>--- conflicted
+++ resolved
@@ -46,8 +46,6 @@
   line-height: 1.1;
 }
 
-<<<<<<< HEAD
-=======
 h2 {
   font-size: 2.4em;
   line-height: 1.2;
@@ -89,8 +87,6 @@
 button:focus-visible {
   outline: 4px auto -webkit-focus-ring-color;
 }
->>>>>>> 6daea102
-
 
 /* src/index.css */
 
