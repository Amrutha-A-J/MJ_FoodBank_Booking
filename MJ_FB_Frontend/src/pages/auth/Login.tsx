<<<<<<< HEAD
import { useState } from 'react';
=======
import { useState, useEffect } from 'react';
>>>>>>> 8593fa50
import { loginUser } from '../../api/users';
import type { LoginResponse } from '../../api/users';
import type { ApiError } from '../../api/client';
import { Link, TextField, Button, Box, Dialog, DialogContent, IconButton, Typography } from '@mui/material';
import CloseIcon from '@mui/icons-material/Close';
import PasswordField from '../../components/PasswordField';
import Page from '../../components/Page';
import FeedbackSnackbar from '../../components/FeedbackSnackbar';
import FormCard from '../../components/FormCard';
import PasswordResetDialog from '../../components/PasswordResetDialog';
import ResendPasswordSetupDialog from '../../components/ResendPasswordSetupDialog';
import { useTranslation } from 'react-i18next';

export default function Login({
  onLogin,
}: {
  onLogin: (user: LoginResponse) => Promise<void>;
}) {
  const [clientId, setClientId] = useState('');
  const [password, setPassword] = useState('');
  const [error, setError] = useState('');
  const [resetOpen, setResetOpen] = useState(false);
  const [resendOpen, setResendOpen] = useState(false);
  const [submitted, setSubmitted] = useState(false);
  const [noticeOpen, setNoticeOpen] = useState(false);
  const { t } = useTranslation();
<<<<<<< HEAD
=======

  useEffect(() => {
    const count = Number(localStorage.getItem('clientLoginNoticeCount') ?? '0');
    setNoticeOpen(count < 3);
  }, []);

  function handleNoticeClose() {
    const count = Number(localStorage.getItem('clientLoginNoticeCount') ?? '0') + 1;
    localStorage.setItem('clientLoginNoticeCount', String(count));
    setNoticeOpen(false);
  }
>>>>>>> 8593fa50

  const clientIdError = submitted && clientId === '';
  const passwordError = submitted && password === '';

  async function handleSubmit(e: React.FormEvent) {
    e.preventDefault();
    setSubmitted(true);
    if (clientId === '' || password === '') return;
    try {
      const user = await loginUser(clientId, password);
      await onLogin(user);
    } catch (err: unknown) {
      const apiErr = err as ApiError;
      if (apiErr?.status === 401) {
        setError(t('incorrect_id_password'));
      } else if (apiErr?.status === 403) {
        setError(t('password_setup_expired'));
        setResendOpen(true);
      } else {
        setError(err instanceof Error ? err.message : String(err));
      }
    }
  }

  return (
    <Page title={t('client_login')}>
      <Box display="flex" flexDirection="column" alignItems="center" justifyContent="center" minHeight="80vh" px={2}>
        <FormCard
          onSubmit={handleSubmit}
          title={t('client_login')}
          actions={
            <Button
              type="submit"
              variant="contained"
              color="primary"
              fullWidth
            >
              {t('login')}
            </Button>
          }
          centered={false}
          boxProps={{ minHeight: 0, px: 0, py: 0 }}
        >
          <TextField
            value={clientId}
            onChange={e => setClientId(e.target.value)}
            label={t('client_id')}
            name="clientId"
            autoComplete="username"
            fullWidth
            required
            error={clientIdError}
            helperText={clientIdError ? t('client_id_required') : ''}
          />
          <PasswordField
            value={password}
            onChange={e => setPassword(e.target.value)}
            label={t('password')}
            name="password"
            autoComplete="current-password"
            fullWidth
            required
            error={passwordError}
            helperText={passwordError ? t('password_required') : ''}
          />
          <Link component="button" onClick={() => setResetOpen(true)} underline="hover">
            {t('forgot_password')}
          </Link>
        </FormCard>
      </Box>
      <PasswordResetDialog open={resetOpen} onClose={() => setResetOpen(false)} type="user" />
      <FeedbackSnackbar open={!!error} onClose={() => setError('')} message={error} severity="error" />
      <Dialog open={noticeOpen} onClose={handleNoticeClose}>
        <DialogContent sx={{ position: 'relative', pt: 4 }}>
          <IconButton
            aria-label="close"
            onClick={handleNoticeClose}
            sx={{ position: 'absolute', right: 8, top: 8 }}
          >
            <CloseIcon />
          </IconButton>
          <Typography variant="body2" paragraph>
            {t('client_login_notice_id')}
          </Typography>
          <Typography variant="body2" paragraph>
            {t('client_login_notice_internal')}
          </Typography>
          <Typography variant="body2" paragraph>
            {t('client_login_notice_password')}
          </Typography>
          <Typography variant="body2" paragraph>
            {t('client_login_notice_volunteer')}
          </Typography>
          <Typography variant="body2" paragraph>
            {t('client_login_notice_close')}
          </Typography>
        </DialogContent>
      </Dialog>
      <ResendPasswordSetupDialog open={resendOpen} onClose={() => setResendOpen(false)} />
    </Page>
  );
}<|MERGE_RESOLUTION|>--- conflicted
+++ resolved
@@ -1,8 +1,5 @@
-<<<<<<< HEAD
-import { useState } from 'react';
-=======
+
 import { useState, useEffect } from 'react';
->>>>>>> 8593fa50
 import { loginUser } from '../../api/users';
 import type { LoginResponse } from '../../api/users';
 import type { ApiError } from '../../api/client';
@@ -29,8 +26,6 @@
   const [submitted, setSubmitted] = useState(false);
   const [noticeOpen, setNoticeOpen] = useState(false);
   const { t } = useTranslation();
-<<<<<<< HEAD
-=======
 
   useEffect(() => {
     const count = Number(localStorage.getItem('clientLoginNoticeCount') ?? '0');
@@ -42,7 +37,6 @@
     localStorage.setItem('clientLoginNoticeCount', String(count));
     setNoticeOpen(false);
   }
->>>>>>> 8593fa50
 
   const clientIdError = submitted && clientId === '';
   const passwordError = submitted && password === '';
