import { useState, type ReactNode } from 'react';
import { loginUser } from '../../api/users';
import type { LoginResponse } from '../../api/users';
import type { ApiError } from '../../api/client';
<<<<<<< HEAD
import { Link, TextField, Button, Box, Dialog, DialogContent, IconButton, Typography } from '@mui/material';
import CloseIcon from '@mui/icons-material/Close';
=======
import { Link, TextField, Button, Box } from '@mui/material';
import type { AlertColor } from '@mui/material';
>>>>>>> 520fb854
import PasswordField from '../../components/PasswordField';
import Page from '../../components/Page';
import FeedbackSnackbar from '../../components/FeedbackSnackbar';
import FormCard from '../../components/FormCard';
import PasswordResetDialog from '../../components/PasswordResetDialog';
import ResendPasswordSetupDialog from '../../components/ResendPasswordSetupDialog';
import { useTranslation } from 'react-i18next';

export default function Login({
  onLogin,
}: {
  onLogin: (user: LoginResponse) => Promise<void>;
}) {
  const [clientId, setClientId] = useState('');
  const [password, setPassword] = useState('');
  const [error, setError] = useState('');
  const [resetOpen, setResetOpen] = useState(false);
  const [resendOpen, setResendOpen] = useState(false);
  const [submitted, setSubmitted] = useState(false);
<<<<<<< HEAD
  const [noticeOpen, setNoticeOpen] = useState(true);
=======
>>>>>>> 520fb854
  const { t } = useTranslation();
  const notices: { message: ReactNode; severity: AlertColor }[] = [
    { message: <span style={{ fontSize: '0.75rem' }}>{t('client_login_notice_id')}</span>, severity: 'info' },
    { message: <span style={{ fontSize: '0.75rem' }}>{t('client_login_notice_password')}</span>, severity: 'warning' },
    { message: <span style={{ fontSize: '0.75rem' }}>{t('client_login_notice_volunteer')}</span>, severity: 'info' },
  ];
  const [noticeIndex, setNoticeIndex] = useState(0);

  const clientIdError = submitted && clientId === '';
  const passwordError = submitted && password === '';

  async function handleSubmit(e: React.FormEvent) {
    e.preventDefault();
    setSubmitted(true);
    if (clientId === '' || password === '') return;
    try {
      const user = await loginUser(clientId, password);
      await onLogin(user);
    } catch (err: unknown) {
      const apiErr = err as ApiError;
      if (apiErr?.status === 401) {
        setError(t('incorrect_id_password'));
      } else if (apiErr?.status === 403) {
        setError(t('password_setup_expired'));
        setResendOpen(true);
      } else {
        setError(err instanceof Error ? err.message : String(err));
      }
    }
  }

  return (
    <Page title={t('client_login')}>
      <Box display="flex" flexDirection="column" alignItems="center" justifyContent="center" minHeight="80vh" px={2}>
        <FormCard
          onSubmit={handleSubmit}
          title={t('client_login')}
          actions={
            <Button
              type="submit"
              variant="contained"
              color="primary"
              fullWidth
            >
              {t('login')}
            </Button>
          }
          centered={false}
          boxProps={{ minHeight: 0, px: 0, py: 0 }}
        >
          <TextField
            value={clientId}
            onChange={e => setClientId(e.target.value)}
            label={t('client_id')}
            name="clientId"
            autoComplete="username"
            fullWidth
            required
            error={clientIdError}
            helperText={clientIdError ? t('client_id_required') : ''}
          />
          <PasswordField
            value={password}
            onChange={e => setPassword(e.target.value)}
            label={t('password')}
            name="password"
            autoComplete="current-password"
            fullWidth
            required
            error={passwordError}
            helperText={passwordError ? t('password_required') : ''}
          />
          <Link component="button" onClick={() => setResetOpen(true)} underline="hover">
            {t('forgot_password')}
          </Link>
        </FormCard>
      </Box>
      <PasswordResetDialog open={resetOpen} onClose={() => setResetOpen(false)} type="user" />
      <FeedbackSnackbar open={!!error} onClose={() => setError('')} message={error} severity="error" />
<<<<<<< HEAD
      <Dialog open={noticeOpen} onClose={() => setNoticeOpen(false)}>
        <DialogContent sx={{ position: 'relative', pt: 4 }}>
          <IconButton
            aria-label="close"
            onClick={() => setNoticeOpen(false)}
            sx={{ position: 'absolute', right: 8, top: 8 }}
          >
            <CloseIcon />
          </IconButton>
          <Typography variant="body2" paragraph>
            {t('client_login_notice_id')}
          </Typography>
          <Typography variant="body2" paragraph>
            {t('client_login_notice_password')}
          </Typography>
          <Typography variant="body2" paragraph>
            {t('client_login_notice_volunteer')}
          </Typography>
          <Typography variant="body2" paragraph>
            {t('client_login_notice_close')}
          </Typography>
        </DialogContent>
      </Dialog>
=======
      {noticeIndex < notices.length && (
        <FeedbackSnackbar
          key={noticeIndex}
          open
          onClose={() => setNoticeIndex(i => i + 1)}
          message={notices[noticeIndex].message}
          severity={notices[noticeIndex].severity}
        />
      )}
>>>>>>> 520fb854
      <ResendPasswordSetupDialog open={resendOpen} onClose={() => setResendOpen(false)} />
    </Page>
  );
}<|MERGE_RESOLUTION|>--- conflicted
+++ resolved
@@ -2,13 +2,9 @@
 import { loginUser } from '../../api/users';
 import type { LoginResponse } from '../../api/users';
 import type { ApiError } from '../../api/client';
-<<<<<<< HEAD
 import { Link, TextField, Button, Box, Dialog, DialogContent, IconButton, Typography } from '@mui/material';
 import CloseIcon from '@mui/icons-material/Close';
-=======
-import { Link, TextField, Button, Box } from '@mui/material';
 import type { AlertColor } from '@mui/material';
->>>>>>> 520fb854
 import PasswordField from '../../components/PasswordField';
 import Page from '../../components/Page';
 import FeedbackSnackbar from '../../components/FeedbackSnackbar';
@@ -28,10 +24,7 @@
   const [resetOpen, setResetOpen] = useState(false);
   const [resendOpen, setResendOpen] = useState(false);
   const [submitted, setSubmitted] = useState(false);
-<<<<<<< HEAD
   const [noticeOpen, setNoticeOpen] = useState(true);
-=======
->>>>>>> 520fb854
   const { t } = useTranslation();
   const notices: { message: ReactNode; severity: AlertColor }[] = [
     { message: <span style={{ fontSize: '0.75rem' }}>{t('client_login_notice_id')}</span>, severity: 'info' },
@@ -111,7 +104,6 @@
       </Box>
       <PasswordResetDialog open={resetOpen} onClose={() => setResetOpen(false)} type="user" />
       <FeedbackSnackbar open={!!error} onClose={() => setError('')} message={error} severity="error" />
-<<<<<<< HEAD
       <Dialog open={noticeOpen} onClose={() => setNoticeOpen(false)}>
         <DialogContent sx={{ position: 'relative', pt: 4 }}>
           <IconButton
@@ -135,17 +127,6 @@
           </Typography>
         </DialogContent>
       </Dialog>
-=======
-      {noticeIndex < notices.length && (
-        <FeedbackSnackbar
-          key={noticeIndex}
-          open
-          onClose={() => setNoticeIndex(i => i + 1)}
-          message={notices[noticeIndex].message}
-          severity={notices[noticeIndex].severity}
-        />
-      )}
->>>>>>> 520fb854
       <ResendPasswordSetupDialog open={resendOpen} onClose={() => setResendOpen(false)} />
     </Page>
   );
