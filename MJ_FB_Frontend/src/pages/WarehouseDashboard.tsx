import React, { useEffect, useMemo, useRef, useState } from 'react';
import {
  Box,
  Card,
  CardHeader,
  CardContent,
  Typography,
  Button,
  TextField,
  Tooltip,
  Chip,
  Tabs,
  Tab,
  FormControl,
  InputLabel,
  Select,
  MenuItem,
  Alert,
  Stack,
} from '@mui/material';
import { useTheme } from '@mui/material/styles';
import {
  Download,
  Autorenew,
  InfoOutlined,
  TrendingUp,
  WarningAmber,
} from '@mui/icons-material';
import {
  ResponsiveContainer,
  LineChart,
  Line,
  XAxis,
  YAxis,
  CartesianGrid,
  Tooltip as RTooltip,
  Legend,
  BarChart,
  Bar,
} from 'recharts';
import { useNavigate } from 'react-router-dom';
import FeedbackSnackbar from '../components/FeedbackSnackbar';
import {
  getWarehouseOverall,
  rebuildWarehouseOverall,
  exportWarehouseOverall,
} from '../api/warehouseOverall';
import { getTopDonors, type TopDonor } from '../api/donors';
import { getTopReceivers, type TopReceiver } from '../api/outgoingReceivers';
import type { AlertColor } from '@mui/material';

interface MonthlyTotal {
  year: number;
  month: number;
  donationsLbs: number;
  surplusLbs: number;
  pigPoundLbs: number;
  outgoingLbs: number;
}


function monthName(m: number) {
  return new Date(2000, m - 1).toLocaleString(undefined, { month: 'short' });
}

function fmtLbs(n: number) {
  return `${n.toLocaleString(undefined, { maximumFractionDigits: 0 })} lbs`;
}

function kpiDelta(curr: number, prev?: number) {
  const pct = ((curr - (prev ?? 0)) / Math.max(prev ?? 0, 1)) * 100;
  return { pct, up: pct >= 0 };
}

export default function WarehouseDashboard() {
  const theme = useTheme();
  const navigate = useNavigate();
  const searchRef = useRef<HTMLInputElement>(null);
  const years = [2024, 2025, 2026];
  const [year, setYear] = useState(() => {
    const y = new Date().getFullYear();
    return years.includes(y) ? y : years[0];
  });
  const [search, setSearch] = useState('');
  const [tab, setTab] = useState(0);
  const [totals, setTotals] = useState<MonthlyTotal[]>([]);
  const [donors, setDonors] = useState<TopDonor[]>([]);
  const [receivers, setReceivers] = useState<TopReceiver[]>([]);
  const [loadingTotals, setLoadingTotals] = useState(false);
  const [loadingRebuild, setLoadingRebuild] = useState(false);
  const [loadingExport, setLoadingExport] = useState(false);
  const [snackbar, setSnackbar] = useState<{
    open: boolean;
    message: string;
    severity?: AlertColor;
  }>({ open: false, message: '', severity: 'success' });

  useEffect(() => {
    function onKey(e: KeyboardEvent) {
      if ((e.ctrlKey || e.metaKey) && e.key.toLowerCase() === 'k') {
        e.preventDefault();
        searchRef.current?.focus();
      }
    }
    window.addEventListener('keydown', onKey);
    return () => window.removeEventListener('keydown', onKey);
  }, []);

  async function loadData(selectedYear: number) {
    setLoadingTotals(true);
    const [tRes, dRes, rRes] = await Promise.allSettled([
      getWarehouseOverall(selectedYear),
      getTopDonors(selectedYear),
      getTopReceivers(selectedYear),
    ]);
    if (tRes.status === 'fulfilled')
      setTotals(
        tRes.value.map(t => ({
          year: selectedYear,
          month: t.month,
          donationsLbs: t.donations,
          surplusLbs: t.surplus,
          pigPoundLbs: t.pigPound,
          outgoingLbs: t.outgoingDonations,
        })),
      );
    else
      setSnackbar({ open: true, message: tRes.reason?.message || 'Failed to load totals', severity: 'error' });
    if (dRes.status === 'fulfilled') setDonors(dRes.value ?? []);
    else
      setSnackbar({ open: true, message: dRes.reason?.message || 'Failed to load donors', severity: 'error' });
    if (rRes.status === 'fulfilled') setReceivers(rRes.value ?? []);
    else
      setSnackbar({ open: true, message: rRes.reason?.message || 'Failed to load receivers', severity: 'error' });
    setLoadingTotals(false);
  }

  useEffect(() => {
    loadData(year);
  }, [year]);

  const currentMonth = useMemo(() => {
    const thisMonth = new Date().getMonth() + 1;
    const monthsWithData = totals
      .filter(t => t.donationsLbs || t.surplusLbs || t.pigPoundLbs || t.outgoingLbs)
      .map(t => t.month);
    if (monthsWithData.includes(thisMonth)) return thisMonth;
    return monthsWithData.length ? Math.max(...monthsWithData) : thisMonth;
  }, [totals]);

  const currentTotals = totals.find(t => t.month === currentMonth);
  const prevTotals = totals.find(t => t.month === currentMonth - 1);

  const incoming = currentTotals?.donationsLbs ?? 0;
  const prevIncoming = prevTotals?.donationsLbs ?? 0;
  const totalIncoming =
    (currentTotals?.donationsLbs ?? 0) +
    (currentTotals?.surplusLbs ?? 0) +
    (currentTotals?.pigPoundLbs ?? 0);
  const outgoing = currentTotals?.outgoingLbs ?? 0;
  const prevOutgoing = prevTotals?.outgoingLbs ?? 0;
  const anomalyRatio = totalIncoming ? outgoing / totalIncoming : 0;
  const showAnomaly = totalIncoming > 0 && anomalyRatio > 1.25;

  const chartData = useMemo(
    () =>
      Array.from({ length: 12 }, (_, i) => {
        const m = i + 1;
        const t = totals.find(tt => tt.month === m);
        const incoming = t?.donationsLbs ?? 0;
        const outgoing = t?.outgoingLbs ?? 0;
        return {
          month: monthName(m),
          incoming,
          outgoing,
          donations: incoming,
          surplus: t?.surplusLbs ?? 0,
          pigPound: t?.pigPoundLbs ?? 0,
        };
      }),
    [totals],
  );

  const filteredDonors = useMemo(
    () => donors.filter(d => d.name.toLowerCase().includes(search.toLowerCase())),
    [donors, search],
  );
  const filteredReceivers = useMemo(
    () => receivers.filter(r => r.name.toLowerCase().includes(search.toLowerCase())),
    [receivers, search],
  );

  function go(path: string) {
    navigate(path);
  }

  async function handleRebuild() {
    setLoadingRebuild(true);
    try {
      await rebuildWarehouseOverall(year);
      setSnackbar({ open: true, message: 'Rebuilt aggregates' });
      loadData(year);
    } catch (err: any) {
      setSnackbar({ open: true, message: err.message || 'Rebuild failed', severity: 'error' });
    } finally {
      setLoadingRebuild(false);
    }
  }

  async function handleExport() {
    setLoadingExport(true);
    try {
      const blob = await exportWarehouseOverall(year);
      const url = URL.createObjectURL(blob);
      const a = document.createElement('a');
      a.href = url;
      a.download = `warehouse_overall_${year}.xlsx`;
      a.click();
      URL.revokeObjectURL(url);
    } catch (err: any) {
      setSnackbar({ open: true, message: err.message || 'Export failed', severity: 'error' });
    } finally {
      setLoadingExport(false);
    }
  }

  const kpis = [
    { title: 'Incoming (Donations)', value: currentTotals?.donationsLbs ?? 0, prev: prevTotals?.donationsLbs ?? 0 },
    { title: 'Surplus Logged', value: currentTotals?.surplusLbs ?? 0, prev: prevTotals?.surplusLbs ?? 0 },
    { title: 'Pig Pound', value: currentTotals?.pigPoundLbs ?? 0, prev: prevTotals?.pigPoundLbs ?? 0 },
    { title: 'Outgoing Shipments', value: outgoing, prev: prevOutgoing },
  ];

  return (
    <Box>
      <Stack
        direction={{ xs: 'column', md: 'row' }}
        spacing={2}
        justifyContent="space-between"
        alignItems={{ xs: 'stretch', md: 'center' }}
        mb={2}
      >
        <Box>
          <Typography variant="h5">Warehouse Manager Dashboard</Typography>
          <Typography variant="body2" color="text.secondary">
            Annual warehouse overview
          </Typography>
        </Box>
        <Stack direction="row" spacing={1} alignItems="center">
          <FormControl size="small" sx={{ minWidth: 80 }}>
            <InputLabel id="year-label">Year</InputLabel>
            <Select
              labelId="year-label"
              value={year}
              label="Year"
              onChange={e => setYear(Number(e.target.value))}
            >
              {years.map(y => (
                <MenuItem key={y} value={y}>
                  {y}
                </MenuItem>
              ))}
            </Select>
          </FormControl>
          <TextField
            size="small"
            placeholder="Find donor/receiver"
            value={search}
            onChange={e => setSearch(e.target.value)}
            inputRef={searchRef}
          />
          <Button
            size="small"
            variant="outlined"
            startIcon={<Autorenew />}
            onClick={handleRebuild}
            disabled={loadingRebuild}
            aria-busy={loadingRebuild}
          >
            Rebuild Year
          </Button>
          <Button
            size="small"
            variant="contained"
            startIcon={<Download />}
            onClick={handleExport}
            disabled={loadingExport}
            aria-busy={loadingExport}
          >
            Export Excel
          </Button>
        </Stack>
      </Stack>

      {showAnomaly && (
        <Alert severity="warning" icon={<WarningAmber />} sx={{ mb: 2 }}>
          Outgoing significantly exceeds incoming this month (ratio {anomalyRatio.toFixed(2)}x). Verify logs.
        </Alert>
      )}

      <Box
        display="grid"
        gridTemplateColumns={{ xs: '1fr', md: 'repeat(3,1fr)', lg: 'repeat(4,1fr)' }}
        gap={2}
        mb={2}
      >
        {kpis.map(k => {
          const { pct, up } = kpiDelta(k.value, k.prev);
          return (
            <Card key={k.title} variant="outlined">
              <CardHeader
                title={
                  <Stack direction="row" spacing={0.5} alignItems="center">
                    <span>{k.title}</span>
                    <Tooltip title={k.tooltip || ''}>
                      <InfoOutlined fontSize="small" color="action" />
                    </Tooltip>
                  </Stack>
                }
              />
              <CardContent>
                <Typography variant="h5" gutterBottom>
                  {fmtLbs(k.value)}
                </Typography>
                <Stack direction="row" spacing={0.5} alignItems="center">
                  <TrendingUp
                    fontSize="small"
                    sx={{ color: up ? 'success.main' : 'error.main' }}
                  />
                  <Typography variant="caption" color={up ? 'success.main' : 'error.main'}>
                    {pct.toFixed(1)}% vs prev month
                  </Typography>
                </Stack>
              </CardContent>
            </Card>
          );
        })}
      </Box>

      <Box
        display="grid"
        gridTemplateColumns={{ xs: '1fr', lg: '2fr 1fr' }}
        gap={2}
        mb={2}
      >
        <Card variant="outlined">
          <CardHeader title="Monthly Trend" />
<<<<<<< HEAD
          <CardContent sx={{ height: 300, display: 'flex', flexDirection: 'column', gap: 2 }}>
            <Box sx={{ flex: 1 }}>
              <ResponsiveContainer width="100%" height="100%">
                <LineChart data={chartData}>
                  <CartesianGrid strokeDasharray="3 3" />
                  <XAxis dataKey="month" />
                  <YAxis />
                  <RTooltip formatter={(val: number) => fmtLbs(val)} />
                  <Legend />
                  <Line
                    type="monotone"
                    dataKey="incoming"
                    name="Incoming"
                    stroke={theme.palette.success.main}
                    strokeWidth={2}
                    dot={false}
                  />
                </LineChart>
              </ResponsiveContainer>
            </Box>
            <Box sx={{ flex: 1 }}>
              <ResponsiveContainer width="100%" height="100%">
                <LineChart data={chartData}>
                  <CartesianGrid strokeDasharray="3 3" />
                  <XAxis dataKey="month" />
                  <YAxis />
                  <RTooltip formatter={(val: number) => fmtLbs(val)} />
                  <Legend />
                  <Line
                    type="monotone"
                    dataKey="outgoing"
                    name="Outgoing"
                    stroke={theme.palette.error.main}
                    strokeWidth={2}
                    dot={false}
                  />
                </LineChart>
              </ResponsiveContainer>
            </Box>
=======
          <CardContent sx={{ height: 300 }}>
            <ResponsiveContainer width="100%" height="100%">
              <LineChart data={chartData}>
                <CartesianGrid strokeDasharray="3 3" />
                <XAxis dataKey="month" />
                <YAxis />
                <RTooltip formatter={(val: number) => fmtKg(val)} />
                <Legend />
                <Line
                  type="monotone"
                  dataKey="incoming"
                  name="Incoming"
                  stroke={theme.palette.success.main}
                  strokeWidth={2}
                  dot={false}
                />
                <Line
                  type="monotone"
                  dataKey="outgoing"
                  name="Outgoing"
                  stroke={theme.palette.error.main}
                  strokeWidth={2}
                  dot={false}
                />
              </LineChart>
            </ResponsiveContainer>
>>>>>>> ef11c960
          </CardContent>
        </Card>
        <Card variant="outlined">
          <CardHeader title="Composition (This Year)" />
          <CardContent sx={{ height: 300 }}>
            <ResponsiveContainer width="100%" height="100%">
              <BarChart data={chartData}>
                <CartesianGrid strokeDasharray="3 3" />
                <XAxis dataKey="month" />
                <YAxis />
                <RTooltip formatter={(val: number) => fmtLbs(val)} />
                <Legend />
                <Bar
                  dataKey="donations"
                  name="Donations"
                  stackId="a"
                  fill={theme.palette.primary.main}
                />
                <Bar
                  dataKey="surplus"
                  name="Surplus"
                  stackId="a"
                  fill={theme.palette.warning.main}
                />
                <Bar
                  dataKey="pigPound"
                  name="Pig Pound"
                  stackId="a"
                  fill={theme.palette.info.main}
                />
                <Bar
                  dataKey="outgoing"
                  name="Outgoing"
                  fill={theme.palette.error.main}
                />
              </BarChart>
            </ResponsiveContainer>
          </CardContent>
        </Card>
      </Box>

      <Box
        display="grid"
        gridTemplateColumns={{ xs: '1fr', lg: '1fr 1fr 1fr' }}
        gap={2}
        mb={2}
      >
        <Card variant="outlined">
          <CardHeader
            title="Top Donors"
            subheader="This year by total lbs"
            action={<Chip label={filteredDonors.length} size="small" />}
          />
          <CardContent>
            {filteredDonors.length ? (
              <Stack spacing={1}>
                {filteredDonors.map((d, i) => (
                  <Stack key={i} direction="row" justifyContent="space-between">
                    <Box>
                      <Typography variant="body2">{d.name}</Typography>
                      <Typography variant="caption" color="text.secondary">
                        Last: {new Date(d.lastDonationISO).toLocaleDateString()}
                      </Typography>
                    </Box>
                    <Typography variant="body2">{fmtLbs(d.totalLbs)}</Typography>
                  </Stack>
                ))}
              </Stack>
            ) : (
              <Typography variant="body2" color="text.secondary">
                No data
              </Typography>
            )}
          </CardContent>
        </Card>
        <Card variant="outlined">
          <CardHeader
            title="Top Receivers"
            subheader="This year by total lbs"
            action={<Chip label={filteredReceivers.length} size="small" />}
          />
          <CardContent>
            {filteredReceivers.length ? (
              <Stack spacing={1}>
                {filteredReceivers.map((r, i) => (
                  <Stack key={i} direction="row" justifyContent="space-between">
                    <Box>
                      <Typography variant="body2">{r.name}</Typography>
                      <Typography variant="caption" color="text.secondary">
                        Last: {new Date(r.lastPickupISO).toLocaleDateString()}
                      </Typography>
                    </Box>
                    <Typography variant="body2">{fmtLbs(r.totalLbs)}</Typography>
                  </Stack>
                ))}
              </Stack>
            ) : (
              <Typography variant="body2" color="text.secondary">
                No data
              </Typography>
            )}
          </CardContent>
        </Card>
        <Card variant="outlined">
          <CardHeader title="Quick Actions" />
          <CardContent>
            <Stack spacing={1}>
              <Button size="small" variant="contained" fullWidth onClick={() => go('/warehouse-management/donation-log')}>
                Go to Donation Log
              </Button>
              <Button size="small" variant="contained" fullWidth onClick={() => go('/warehouse-management/track-surplus')}>
                Track Surplus
              </Button>
              <Button size="small" variant="contained" fullWidth onClick={() => go('/warehouse-management/track-pigpound')}>
                Log Pig Pound
              </Button>
              <Button size="small" variant="contained" fullWidth onClick={() => go('/warehouse-management/track-outgoing-donations')}>
                Track Outgoing Donations
              </Button>
            </Stack>
          </CardContent>
        </Card>
      </Box>

      <Tabs value={tab} onChange={(_e, v) => setTab(v)} sx={{ mb: 2 }}>
        <Tab label="Data Quality" />
        <Tab label="Admin & Indexes" />
      </Tabs>
      {tab === 0 && (
        <Card variant="outlined" sx={{ mb: 2 }}>
          <CardHeader title="Potential Issues" />
          <CardContent>
            <ul>
              <li>
                Donor name conflicts detected (e.g., "Co-Op" vs "CO-OP").
                <Button size="small" variant="text" sx={{ ml: 1 }} onClick={() => console.log('resolve donors')}>
                  Resolve
                </Button>
              </li>
              <li>Outgoing weight &gt; incoming by 25% this month — verify logs.</li>
              <li>Surplus records missing count-to-lb conversion factor — check categories.</li>
            </ul>
          </CardContent>
        </Card>
      )}
      {tab === 1 && (
        <Card variant="outlined" sx={{ mb: 2 }}>
          <CardHeader title="Warehouse Overall Controls" />
          <CardContent>
            <Stack direction={{ xs: 'column', sm: 'row' }} spacing={1} mb={1}>
              <Button
                size="small"
                variant="contained"
                startIcon={<Autorenew />}
                onClick={handleRebuild}
                disabled={loadingRebuild}
                aria-busy={loadingRebuild}
              >
                Rebuild Aggregates ({year})
              </Button>
              <Button
                size="small"
                variant="outlined"
                startIcon={<Download />}
                onClick={handleExport}
                disabled={loadingExport}
                aria-busy={loadingExport}
              >
                Export to Excel
              </Button>
            </Stack>
            <Typography variant="caption" color="text.secondary">
              Calls /warehouse-overall/rebuild and /warehouse-overall/export endpoints.
            </Typography>
          </CardContent>
        </Card>
      )}

      <Typography variant="caption" color="text.secondary">
        Tip: Press Ctrl/Cmd+K in the search box to quickly filter donors/receivers.
      </Typography>

      <FeedbackSnackbar
        open={snackbar.open}
        onClose={() => setSnackbar({ ...snackbar, open: false })}
        message={snackbar.message}
        severity={snackbar.severity}
      />
    </Box>
  );
}
<|MERGE_RESOLUTION|>--- conflicted
+++ resolved
@@ -345,54 +345,13 @@
       >
         <Card variant="outlined">
           <CardHeader title="Monthly Trend" />
-<<<<<<< HEAD
-          <CardContent sx={{ height: 300, display: 'flex', flexDirection: 'column', gap: 2 }}>
-            <Box sx={{ flex: 1 }}>
-              <ResponsiveContainer width="100%" height="100%">
-                <LineChart data={chartData}>
-                  <CartesianGrid strokeDasharray="3 3" />
-                  <XAxis dataKey="month" />
-                  <YAxis />
-                  <RTooltip formatter={(val: number) => fmtLbs(val)} />
-                  <Legend />
-                  <Line
-                    type="monotone"
-                    dataKey="incoming"
-                    name="Incoming"
-                    stroke={theme.palette.success.main}
-                    strokeWidth={2}
-                    dot={false}
-                  />
-                </LineChart>
-              </ResponsiveContainer>
-            </Box>
-            <Box sx={{ flex: 1 }}>
-              <ResponsiveContainer width="100%" height="100%">
-                <LineChart data={chartData}>
-                  <CartesianGrid strokeDasharray="3 3" />
-                  <XAxis dataKey="month" />
-                  <YAxis />
-                  <RTooltip formatter={(val: number) => fmtLbs(val)} />
-                  <Legend />
-                  <Line
-                    type="monotone"
-                    dataKey="outgoing"
-                    name="Outgoing"
-                    stroke={theme.palette.error.main}
-                    strokeWidth={2}
-                    dot={false}
-                  />
-                </LineChart>
-              </ResponsiveContainer>
-            </Box>
-=======
           <CardContent sx={{ height: 300 }}>
             <ResponsiveContainer width="100%" height="100%">
               <LineChart data={chartData}>
                 <CartesianGrid strokeDasharray="3 3" />
                 <XAxis dataKey="month" />
                 <YAxis />
-                <RTooltip formatter={(val: number) => fmtKg(val)} />
+                <RTooltip formatter={(val: number) => fmtLbs(val)} />
                 <Legend />
                 <Line
                   type="monotone"
@@ -412,7 +371,6 @@
                 />
               </LineChart>
             </ResponsiveContainer>
->>>>>>> ef11c960
           </CardContent>
         </Card>
         <Card variant="outlined">
