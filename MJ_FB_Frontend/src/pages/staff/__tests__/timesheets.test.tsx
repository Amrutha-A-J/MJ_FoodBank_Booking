--- conflicted
+++ resolved
@@ -88,8 +88,7 @@
 jest.mock('../../../api/staff', () => ({
   searchStaff: (...args: any[]) => mockSearchStaff(...args),
 }));
-<<<<<<< HEAD
-=======
+
 jest.mock('../../../api/adminStaff', () => ({
   searchStaff: (...args: any[]) => mockAdminSearchStaff(...args),
 }));
@@ -98,7 +97,6 @@
   useLeaveRequests: () => ({ requests: [], isLoading: false, error: null }),
   useApproveLeaveRequest: () => ({ mutate: jest.fn() }),
 }));
->>>>>>> 07679278
 
 beforeEach(() => {
   mockSubmit.mockClear();
