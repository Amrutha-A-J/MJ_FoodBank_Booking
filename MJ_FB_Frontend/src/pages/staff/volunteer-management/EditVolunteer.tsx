import { useEffect, useState, useMemo } from 'react';
import EntitySearch from '../../../components/EntitySearch';
import {
  getVolunteerRoles,
  updateVolunteerTrainedAreas,
  getVolunteerById,
  createVolunteerShopperProfile,
  removeVolunteerShopperProfile,
  type VolunteerSearchResult,
} from '../../../api/volunteers';
import { getApiErrorMessage } from '../../../api/helpers';
import type { VolunteerRoleWithShifts } from '../../../types';
import {
  Box,
  Button,
  Card,
  CardContent,
  CardHeader,
  Checkbox,
  Chip,
  Container,
  Dialog,
  DialogActions,
  DialogContent,
  FormControl,
  FormControlLabel,
  FormHelperText,
  InputLabel,
  ListItemText,
  ListSubheader,
  MenuItem,
  Select,
  Stack,
  Switch,
  TextField,
  Typography,
} from '@mui/material';
import type { SelectChangeEvent } from '@mui/material/Select';
import FeedbackSnackbar from '../../../components/FeedbackSnackbar';
import ConfirmDialog from '../../../components/ConfirmDialog';
import DialogCloseButton from '../../../components/DialogCloseButton';

export default function EditVolunteer() {
  const [volunteer, setVolunteer] =
    useState<VolunteerSearchResult | null>(null);
  const [roles, setRoles] = useState<VolunteerRoleWithShifts[]>([]);
  const [selected, setSelected] = useState<string[]>([]);
  const [initialSelected, setInitialSelected] = useState<string[]>([]);
  const [saving, setSaving] = useState(false);
  const [message, setMessage] = useState('');
  const [severity, setSeverity] = useState<'success' | 'error'>('success');
  const [hasShopper, setHasShopper] = useState(false);
  const [shopperOpen, setShopperOpen] = useState(false);
  const [shopperClientId, setShopperClientId] = useState('');
  const [shopperEmail, setShopperEmail] = useState('');
  const [shopperPhone, setShopperPhone] = useState('');
  const [removeShopperOpen, setRemoveShopperOpen] = useState(false);

  useEffect(() => {
    getVolunteerRoles()
      .then(r => setRoles(r))
      .catch(() => setRoles([]));
  }, []);

  const groupedRoles = useMemo(() => {
    const groups = new Map<string, { id: number; name: string }[]>();
    roles.forEach(r => {
      const arr = groups.get(r.category_name) || [];
      if (!arr.some(a => a.name === r.name)) {
        arr.push({ id: r.id, name: r.name });
      }
      groups.set(r.category_name, arr);
    });
    return Array.from(groups.entries()).map(([category, roles]) => ({
      category,
      roles,
    }));
  }, [roles]);

  const nameToRoleIds = useMemo(() => {
    const map = new Map<string, number[]>();
    roles.forEach(r => {
      const arr = map.get(r.name) || [];
      arr.push(r.id);
      map.set(r.name, arr);
    });
    return map;
  }, [roles]);

  const idToName = useMemo(() => {
    const map = new Map<number, string>();
    roles.forEach(r => {
      map.set(r.id, r.name);
    });
    return map;
  }, [roles]);

  function handleSelect(v: VolunteerSearchResult) {
    setVolunteer(v);
    setHasShopper(v.hasShopper);
    const names = v.trainedAreas
      .map(id => idToName.get(id))
      .filter((n): n is string => !!n);
    setSelected(names);
    setInitialSelected(names);
  }

  function handleRoleChange(e: SelectChangeEvent<string[]>) {
    const value = e.target.value;
    setSelected(typeof value === 'string' ? value.split(',') : value);
  }

  function removeRole(name: string) {
    setSelected(prev => prev.filter(n => n !== name));
  }

  const hasChanges = useMemo(() => {
    if (selected.length !== initialSelected.length) return true;
    const a = [...selected].sort();
    const b = [...initialSelected].sort();
    return a.some((v, i) => v !== b[i]);
  }, [selected, initialSelected]);

  async function handleSave() {
    if (!volunteer || !hasChanges) return;
    setSaving(true);
    try {
      const roleIds = selected.flatMap(name => nameToRoleIds.get(name) || []);
      await updateVolunteerTrainedAreas(volunteer.id, roleIds);
      setInitialSelected(selected);
      setMessage('Volunteer updated');
      setSeverity('success');
    } catch (err: unknown) {
      setMessage(getApiErrorMessage(err, 'Unable to update volunteer'));
      setSeverity('error');
    } finally {
      setSaving(false);
    }
  }

  async function refreshVolunteer(id: number) {
    try {
      const v = await getVolunteerById(id);
      setVolunteer(v);
      const names = v.trainedAreas
        .map(rid => idToName.get(rid))
        .filter((n): n is string => !!n);
      setSelected(names);
      setHasShopper(v.hasShopper);
    } catch {}
  }

  function handleShopperToggle(e: React.ChangeEvent<HTMLInputElement>) {
    if (!volunteer) return;
    if (e.target.checked) {
      setShopperOpen(true);
    } else {
      setRemoveShopperOpen(true);
    }
  }

  async function createShopper() {
    if (!volunteer) return;
    try {
      await createVolunteerShopperProfile(
        volunteer.id,
        shopperClientId,
        shopperEmail || undefined,
        shopperPhone || undefined,
      );
      setMessage('Shopper profile created');
      setSeverity('success');
      setShopperOpen(false);
      setShopperClientId('');
      setShopperEmail('');
      setShopperPhone('');
      setHasShopper(true);
      await refreshVolunteer(volunteer.id);
    } catch (err) {
      setMessage(getApiErrorMessage(err, 'Unable to create shopper profile'));
      setSeverity('error');
    }
  }

  async function removeShopper() {
    if (!volunteer) return;
    try {
      await removeVolunteerShopperProfile(volunteer.id);
      setMessage('Shopper profile removed');
      setSeverity('success');
      setRemoveShopperOpen(false);
      setHasShopper(false);
      await refreshVolunteer(volunteer.id);
    } catch (err) {
      setMessage(getApiErrorMessage(err, 'Unable to remove shopper profile'));
      setSeverity('error');
    }
  }

  return (
    <>
      <Container maxWidth="md">
        <Stack spacing={3}>
          <Typography variant="h5">Edit Volunteer</Typography>
          <Card>
            <CardHeader title="Volunteer" />
            <CardContent>
              <Stack spacing={2}>
                <EntitySearch
                  type="volunteer"
                  placeholder="Search volunteer"
                  onSelect={v => handleSelect(v as VolunteerSearchResult)}
                />
                {volunteer && (
                  <Stack direction="row" spacing={1} alignItems="center">
                    <Typography>{volunteer.name}</Typography>
                    {hasShopper && (
                      <Chip label="Shopper profile" size="small" />
                    )}
                  </Stack>
                )}
              </Stack>
            </CardContent>
          </Card>
          {volunteer && (
            <>
              <Card>
                <CardHeader title="Profile" />
                <CardContent>
                  <Stack spacing={2}>
                    <FormControl component="fieldset">
                      <FormControlLabel
                        control={
                          <Switch
                            checked={hasShopper}
                            onChange={handleShopperToggle}
                            color="primary"
                            data-testid="shopper-toggle"
                          />
                        }
                        label="Shopper Profile"
                      />
                      <FormHelperText>
                        Enable if this volunteer also shops at the pantry.
                      </FormHelperText>
                    </FormControl>
                  </Stack>
                </CardContent>
              </Card>
              <Card>
                <CardHeader title="Roles" />
                <CardContent>
                  <Stack spacing={2}>
                    <FormControl fullWidth>
                      <InputLabel id="role-select-label">Roles</InputLabel>
                      <Select
                        labelId="role-select-label"
                        aria-labelledby="role-select-label"
                        multiple
                        value={selected}
                        onChange={handleRoleChange}
                        renderValue={() => 'Select roles'}
                      >
                        {groupedRoles.flatMap(g => [
                          <ListSubheader key={`${g.category}-header`}>
                            {g.category}
                          </ListSubheader>,
                          ...g.roles.map(r => (
                            <MenuItem key={r.id} value={r.name}>
                              <Checkbox checked={selected.includes(r.name)} />
                              <ListItemText primary={r.name} />
                            </MenuItem>
                          )),
                        ])}
                      </Select>
                    </FormControl>
                    <Stack direction="row" spacing={1} flexWrap="wrap">
                      {selected.map(name => (
                        <Chip
                          key={name}
                          label={name}
                          onDelete={() => removeRole(name)}
                          title={name}
                          sx={{
                            maxWidth: 200,
                            '& .MuiChip-label': {
                              overflow: 'hidden',
                              textOverflow: 'ellipsis',
                            },
                          }}
                        />
                      ))}
                    </Stack>
                  </Stack>
                </CardContent>
              </Card>
            </>
          )}
        </Stack>
      </Container>
      {volunteer && (
        <Box
          sx={{
            position: 'sticky',
            bottom: 0,
            bgcolor: 'background.paper',
            py: 2,
            mt: 3,
          }}
        >
          <Container maxWidth="md">
            <Button
              variant="contained"
              fullWidth
              aria-label="Save volunteer changes"
              data-testid="save-button"
              onClick={handleSave}
<<<<<<< HEAD
              disabled={saving || !hasChanges}
=======
              aria-label="Save volunteer"
              sx={{ width: { xs: '100%', sm: 'auto' } }}
>>>>>>> 697e39a8
            >
              Save
            </Button>
          </Container>
        </Box>
      )}
      {shopperOpen && (
        <Dialog open onClose={() => setShopperOpen(false)}>
          <DialogCloseButton onClose={() => setShopperOpen(false)} />
          <DialogContent>
            <TextField
              label="Client ID"
              value={shopperClientId}
              onChange={e => setShopperClientId(e.target.value)}
              fullWidth
              margin="dense"
            />
            <TextField
              label="Email (optional)"
              type="email"
              value={shopperEmail}
              onChange={e => setShopperEmail(e.target.value)}
              fullWidth
              margin="dense"
            />
            <TextField
              label="Phone (optional)"
              type="tel"
              value={shopperPhone}
              onChange={e => setShopperPhone(e.target.value)}
              fullWidth
              margin="dense"
            />
          </DialogContent>
          <DialogActions>
            <Button onClick={createShopper} variant="contained" color="primary">
              Create
            </Button>
          </DialogActions>
        </Dialog>
      )}
      {removeShopperOpen && (
        <ConfirmDialog
          message={`Remove shopper profile for ${volunteer?.name}?`}
          onConfirm={removeShopper}
          onCancel={() => setRemoveShopperOpen(false)}
        />
      )}
      <FeedbackSnackbar
        open={!!message}
        onClose={() => setMessage('')}
        message={message}
        severity={severity}
      />
    </>
  );
}<|MERGE_RESOLUTION|>--- conflicted
+++ resolved
@@ -315,12 +315,9 @@
               aria-label="Save volunteer changes"
               data-testid="save-button"
               onClick={handleSave}
-<<<<<<< HEAD
               disabled={saving || !hasChanges}
-=======
               aria-label="Save volunteer"
               sx={{ width: { xs: '100%', sm: 'auto' } }}
->>>>>>> 697e39a8
             >
               Save
             </Button>
