--- conflicted
+++ resolved
@@ -1,7 +1,6 @@
 import { render, screen, waitFor } from '@testing-library/react';
 import userEvent from '@testing-library/user-event';
 import DeliveryHistory from '../DeliveryHistory';
-<<<<<<< HEAD
 
 jest.mock('../../../api/client', () => {
   const actual = jest.requireActual('../../../api/client');
@@ -13,10 +12,8 @@
   };
 });
 
-=======
 import { theme } from '../../../theme';
 import type { DeliveryOrder } from '../../../types';
->>>>>>> 7e37ceb3
 import {
   API_BASE,
   apiFetch,
@@ -70,9 +67,8 @@
     expect(await screen.findByText('Order #1')).toBeInTheDocument();
     const cancelButton = screen.getByRole('button', { name: /cancel request/i });
 
-<<<<<<< HEAD
     await userEvent.click(cancelButton);
-=======
+
   it('shows a fallback label when a delivery status is missing', async () => {
     (apiFetch as jest.Mock).mockResolvedValueOnce({});
     (handleResponse as jest.Mock).mockResolvedValueOnce([
@@ -107,7 +103,6 @@
     const error = new Error('Network unavailable');
     (apiFetch as jest.Mock).mockRejectedValueOnce(error);
     (getApiErrorMessage as jest.Mock).mockReturnValue('Network unavailable');
->>>>>>> 7e37ceb3
 
     await waitFor(() => {
       expect(mockedApiFetch).toHaveBeenNthCalledWith(2, `${API_BASE}/delivery/orders/1/cancel`, {
