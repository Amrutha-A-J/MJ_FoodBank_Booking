import { FormEvent, useEffect, useMemo, useState } from 'react';
import {
  Box,
  Button,
  Card,
  CardContent,
  CardHeader,
  Checkbox,
  CircularProgress,
  Container,
  Divider,
  FormControlLabel,
  FormGroup,
  Grid,
  Radio,
  RadioGroup,
  Stack,
  TextField,
  Typography,
} from '@mui/material';
import FeedbackSnackbar from '../../components/FeedbackSnackbar';
import {
  API_BASE,
  apiFetch,
  getApiErrorMessage,
  handleResponse,
} from '../../api/client';
import type { DeliveryCategory, DeliveryItem } from '../../types';

type SelectionState = Record<number, boolean>;

type SnackbarState = {
  open: boolean;
  message: string;
  severity: 'success' | 'error';
};

type FormErrors = {
  address?: string;
  phone?: string;
  email?: string;
  items?: string;
};

const PHONE_REGEX = /^\+?[0-9 ()-]{7,}$/;
const EMAIL_REGEX = /^[^\s@]+@[^\s@]+\.[^\s@]+$/;

function resolveCategoryLimit(category: DeliveryCategory): number {
  const rawLimit =
    category.limit ??
    category.maxItems ??
    category.maxSelections ??
    category.limitPerOrder ??
    0;
  return rawLimit && rawLimit > 0 ? rawLimit : Number.POSITIVE_INFINITY;
}

export default function BookDelivery() {
  const [categories, setCategories] = useState<DeliveryCategory[]>([]);
  const [selectedItems, setSelectedItems] = useState<SelectionState>({});
  const [loading, setLoading] = useState(true);
  const [error, setError] = useState('');
  const [address, setAddress] = useState('');
  const [phone, setPhone] = useState('');
  const [email, setEmail] = useState('');
  const [formErrors, setFormErrors] = useState<FormErrors>({});
  const [submitting, setSubmitting] = useState(false);
  const [snackbar, setSnackbar] = useState<SnackbarState>({
    open: false,
    message: '',
    severity: 'success',
  });

  useEffect(() => {
    let active = true;
    async function loadCategories() {
      setLoading(true);
      try {
        const res = await apiFetch(`${API_BASE}/delivery/categories`);
        const data = await handleResponse<DeliveryCategory[]>(res);
        if (active) {
          setCategories(data);
          setError('');
        }
      } catch (err) {
        if (active) {
          const message = getApiErrorMessage(
            err,
<<<<<<< HEAD
            'Unable to load delivery items',
=======
            "We couldn't load your delivery options. Please try again.",
>>>>>>> 62e0acfb
          );
          setError(message);
          setSnackbar({ open: true, message, severity: 'error' });
        }
      } finally {
        if (active) setLoading(false);
      }
    }
    void loadCategories();
    return () => {
      active = false;
    };
  }, []);

  useEffect(() => {
    const validIds = new Set<number>();
    categories.forEach(category => {
      category.items.forEach(item => validIds.add(item.id));
    });
    setSelectedItems(prev => {
      const next: SelectionState = {};
      Object.entries(prev).forEach(([id, selected]) => {
        const itemId = Number(id);
        if (validIds.has(itemId) && selected) {
          next[itemId] = true;
        }
      });
      return next;
    });
  }, [categories]);

  const categoryTotals = useMemo(() => {
    const totals: Record<number, number> = {};
    categories.forEach(category => {
      totals[category.id] = category.items.reduce(
        (sum, item) => sum + (selectedItems[item.id] ? 1 : 0),
        0,
      );
    });
    return totals;
  }, [categories, selectedItems]);

  const hasSelections = useMemo(
    () => Object.values(selectedItems).some(Boolean),
    [selectedItems],
  );

  useEffect(() => {
    if (hasSelections) {
      setFormErrors(prev => ({ ...prev, items: undefined }));
    }
  }, [hasSelections]);

  const handleCheckboxChange = (item: DeliveryItem) => {
    setSelectedItems(prev => {
      const next = { ...prev };
      if (next[item.id]) {
        delete next[item.id];
      } else {
        next[item.id] = true;
      }
      return next;
    });
  };

  const handleRadioChange = (
    category: DeliveryCategory,
    value: string,
  ) => {
    const itemId = Number(value);
    setSelectedItems(prev => {
      const next: SelectionState = { ...prev };
      category.items.forEach(item => {
        delete next[item.id];
      });
      if (!Number.isNaN(itemId)) {
        next[itemId] = true;
      }
      return next;
    });
  };

  const remainingSelections = (category: DeliveryCategory) => {
    const limit = resolveCategoryLimit(category);
    if (!Number.isFinite(limit)) return null;
    const total = categoryTotals[category.id] ?? 0;
    return Math.max(0, limit - total);
  };

  const handleSnackbarClose = () => {
    setSnackbar(prev => ({ ...prev, open: false }));
  };

  const validate = (): boolean => {
    const nextErrors: FormErrors = {};
    const trimmedAddress = address.trim();
    const trimmedPhone = phone.trim();
    const trimmedEmail = email.trim();

    if (!trimmedAddress) {
      nextErrors.address = 'Address is required';
    }
    if (!trimmedPhone) {
      nextErrors.phone = 'Phone number is required';
    } else if (!PHONE_REGEX.test(trimmedPhone)) {
      nextErrors.phone = 'Enter a valid phone number';
    }
    if (!trimmedEmail) {
      nextErrors.email = 'Email is required';
    } else if (!EMAIL_REGEX.test(trimmedEmail)) {
      nextErrors.email = 'Enter a valid email address';
    }
    if (!hasSelections) {
      nextErrors.items = 'Select at least one item to continue';
    }

    setFormErrors(nextErrors);
    return Object.keys(nextErrors).length === 0;
  };

  const handleSubmit = async (event: FormEvent<HTMLFormElement>) => {
    event.preventDefault();
    if (!validate()) return;

    const payload = {
      address: address.trim(),
      phone: phone.trim(),
      email: email.trim(),
      items: Object.entries(selectedItems)
        .filter(([, selected]) => selected)
        .map(([itemId]) => ({
          itemId: Number(itemId),
          quantity: 1,
        })),
    };

    setSubmitting(true);
    try {
      const res = await apiFetch(`${API_BASE}/delivery/orders`, {
        method: 'POST',
        headers: { 'Content-Type': 'application/json' },
        body: JSON.stringify(payload),
      });
      await handleResponse(res);
      setSnackbar({
        open: true,
        message: 'Delivery request submitted',
        severity: 'success',
      });
      setAddress('');
      setPhone('');
      setEmail('');
      setSelectedItems({});
      setFormErrors({});
    } catch (err) {
      const message = getApiErrorMessage(
        err,
<<<<<<< HEAD
        'Unable to submit delivery request',
=======
        "We couldn't submit your delivery request. Please try again.",
>>>>>>> 62e0acfb
      );
      setSnackbar({ open: true, message, severity: 'error' });
    } finally {
      setSubmitting(false);
    }
  };

  return (
    <Container
      component="form"
      onSubmit={handleSubmit}
      maxWidth="md"
      sx={{ py: 4 }}
    >
      <FeedbackSnackbar
        open={snackbar.open}
        onClose={handleSnackbarClose}
        message={snackbar.message}
        severity={snackbar.severity}
      />
      <Typography variant="h4" component="h1" gutterBottom>
        Book Delivery
      </Typography>
      <Typography variant="body1" color="text.secondary" gutterBottom>
        Choose the items you would like delivered and confirm your contact
        information. We will follow up with your delivery details.
      </Typography>

      {error && (
        <Box mb={3}>
          <Typography color="error">{error}</Typography>
        </Box>
      )}

      {loading ? (
        <Box display="flex" justifyContent="center" py={6}>
          <CircularProgress />
        </Box>
      ) : (
        <>
          <Stack spacing={3}>
            {categories.map(category => {
              const limit = resolveCategoryLimit(category);
              const remaining = remainingSelections(category);
              const selectedId = category.items.find(item => selectedItems[item.id])?.id;
              return (
                <Card key={category.id}>
                  <CardHeader
                    title={`${category.name}$${Number.isFinite(limit) ? ` (Select ${limit})` : ''}`.replace('$', '')}
                  />
                  <CardContent>
                    {category.description && (
                      <Typography color="text.secondary" sx={{ mb: 2 }}>
                        {category.description}
                      </Typography>
                    )}
                    {Number.isFinite(limit) && (
                      <Typography color="error" sx={{ mb: 2 }}>
                        {`Select exactly ${limit} ${limit === 1 ? 'choice' : 'choices'}.`}
                      </Typography>
                    )}
                    {limit === 1 ? (
                      <RadioGroup
                        value={selectedId ? String(selectedId) : ''}
                        onChange={event =>
                          handleRadioChange(category, event.target.value)
                        }
                      >
                        {category.items.map(item => (
                          <FormControlLabel
                            key={item.id}
                            value={item.id}
                            control={<Radio />}
                            label={item.name}
                          />
                        ))}
                      </RadioGroup>
                    ) : (
                      <FormGroup>
                        {category.items.map(item => {
                          const checked = !!selectedItems[item.id];
                          const disable = !checked && remaining === 0;
                          return (
                            <FormControlLabel
                              key={item.id}
                              control={
                                <Checkbox
                                  checked={checked}
                                  onChange={() => handleCheckboxChange(item)}
                                />
                              }
                              label={item.name}
                              disabled={disable}
                            />
                          );
                        })}
                      </FormGroup>
                    )}
                  </CardContent>
                </Card>
              );
            })}
          </Stack>

          {categories.length === 0 && !error && (
            <Typography color="text.secondary" sx={{ mt: 2 }}>
              No delivery items are currently available.
            </Typography>
          )}

          {formErrors.items && (
            <Typography variant="body2" color="error" sx={{ mt: 2 }}>
              {formErrors.items}
            </Typography>
          )}

          <Divider sx={{ my: 4 }} />

          <Typography variant="h5" component="h2" gutterBottom>
            Contact information
          </Typography>

          <Grid container spacing={2} sx={{ mb: 3 }}>
            <Grid size={{ xs: 12 }}>
              <TextField
                fullWidth
                label="Delivery address"
                value={address}
                onChange={event => setAddress(event.target.value)}
                error={Boolean(formErrors.address)}
                helperText={formErrors.address}
              />
            </Grid>
            <Grid size={{ xs: 12, md: 6 }}>
              <TextField
                fullWidth
                label="Phone number"
                value={phone}
                onChange={event => setPhone(event.target.value)}
                error={Boolean(formErrors.phone)}
                helperText={formErrors.phone}
              />
            </Grid>
            <Grid size={{ xs: 12, md: 6 }}>
              <TextField
                fullWidth
                label="Email"
                value={email}
                onChange={event => setEmail(event.target.value)}
                error={Boolean(formErrors.email)}
                helperText={formErrors.email}
              />
            </Grid>
          </Grid>

          <Box display="flex" justifyContent="flex-end">
            <Button
              type="submit"
              variant="contained"
              size="medium"
              disabled={submitting}
            >
              {submitting ? 'Submitting…' : 'Submit Delivery Request'}
            </Button>
          </Box>
        </>
      )}
    </Container>
  );
}<|MERGE_RESOLUTION|>--- conflicted
+++ resolved
@@ -86,11 +86,7 @@
         if (active) {
           const message = getApiErrorMessage(
             err,
-<<<<<<< HEAD
-            'Unable to load delivery items',
-=======
             "We couldn't load your delivery options. Please try again.",
->>>>>>> 62e0acfb
           );
           setError(message);
           setSnackbar({ open: true, message, severity: 'error' });
@@ -248,11 +244,7 @@
     } catch (err) {
       const message = getApiErrorMessage(
         err,
-<<<<<<< HEAD
-        'Unable to submit delivery request',
-=======
         "We couldn't submit your delivery request. Please try again.",
->>>>>>> 62e0acfb
       );
       setSnackbar({ open: true, message, severity: 'error' });
     } finally {
