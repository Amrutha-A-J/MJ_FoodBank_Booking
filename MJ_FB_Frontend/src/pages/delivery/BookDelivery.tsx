import { FormEvent, useEffect, useMemo, useState } from 'react';
import {
  Box,
  Button,
  Card,
  CardContent,
  CardHeader,
  Checkbox,
  CircularProgress,
  Container,
  Divider,
  FormControl,
  FormControlLabel,
  FormGroup,
  FormHelperText,
  Grid,
  Radio,
  RadioGroup,
  Stack,
  TextField,
  Typography,
} from '@mui/material';
import FeedbackSnackbar from '../../components/FeedbackSnackbar';
import {
  API_BASE,
  apiFetch,
  getApiErrorMessage,
  handleResponse,
} from '../../api/client';
import type { DeliveryCategory, DeliveryItem } from '../../types';
import { useAuth } from '../../hooks/useAuth';
import { getUserProfile } from '../../api/users';

type SelectionState = Record<number, boolean>;

type SnackbarState = {
  open: boolean;
  message: string;
  severity: 'success' | 'error';
};

type FormErrors = {
  address?: string;
  phone?: string;
  email?: string;
  addressConfirm?: string;
  phoneConfirm?: string;
  emailConfirm?: string;
};

const PHONE_REGEX = /^\+?[0-9 ()-]{7,}$/;
const EMAIL_REGEX = /^[^\s@]+@[^\s@]+\.[^\s@]+$/;

function resolveCategoryLimit(category: DeliveryCategory): number {
  const rawLimit =
    category.limit ??
    category.maxItems ??
    category.maxSelections ??
    category.limitPerOrder ??
    0;
  return rawLimit && rawLimit > 0 ? rawLimit : Number.POSITIVE_INFINITY;
}

export default function BookDelivery() {
  const [categories, setCategories] = useState<DeliveryCategory[]>([]);
  const [selectedItems, setSelectedItems] = useState<SelectionState>({});
  const [loading, setLoading] = useState(true);
  const [error, setError] = useState('');
  const [address, setAddress] = useState('');
  const [phone, setPhone] = useState('');
  const [email, setEmail] = useState('');
  const [formErrors, setFormErrors] = useState<FormErrors>({});
  const [submitting, setSubmitting] = useState(false);
  const [addressConfirmed, setAddressConfirmed] = useState(false);
  const [phoneConfirmed, setPhoneConfirmed] = useState(false);
  const [emailConfirmed, setEmailConfirmed] = useState(false);
  const [editingContact, setEditingContact] = useState(false);
  const [snackbar, setSnackbar] = useState<SnackbarState>({
    open: false,
    message: '',
    severity: 'success',
  });
  const { id: clientId } = useAuth();

  const allConfirmed = addressConfirmed && phoneConfirmed && emailConfirmed;

  useEffect(() => {
    let active = true;
    async function loadProfile() {
      try {
        const profile = await getUserProfile();
        if (!active) return;
        setAddress(profile.address ?? '');
        setPhone(profile.phone ?? '');
        setEmail(profile.email ?? '');
        setAddressConfirmed(false);
        setPhoneConfirmed(false);
        setEmailConfirmed(false);
      } catch (err) {
        if (!active) return;
        const message = getApiErrorMessage(
          err,
          "We couldn't load your contact information. Please review it before submitting.",
        );
        setSnackbar({ open: true, message, severity: 'error' });
      }
    }
    void loadProfile();
    return () => {
      active = false;
    };
  }, []);

  useEffect(() => {
    let active = true;
    async function loadCategories() {
      setLoading(true);
      try {
        const res = await apiFetch(`${API_BASE}/delivery/categories`);
        const data = await handleResponse<DeliveryCategory[]>(res);
        if (active) {
          setCategories(data);
          setError('');
        }
      } catch (err) {
        if (active) {
          const message = getApiErrorMessage(
            err,
            "We couldn't load your delivery options. Please try again.",
          );
          setError(message);
          setSnackbar({ open: true, message, severity: 'error' });
        }
      } finally {
        if (active) setLoading(false);
      }
    }
    void loadCategories();
    return () => {
      active = false;
    };
  }, []);

  useEffect(() => {
    const validIds = new Set<number>();
    categories.forEach(category => {
      category.items.forEach(item => validIds.add(item.id));
    });
    setSelectedItems(prev => {
      const next: SelectionState = {};
      Object.entries(prev).forEach(([id, selected]) => {
        const itemId = Number(id);
        if (validIds.has(itemId) && selected) {
          next[itemId] = true;
        }
      });
      return next;
    });
  }, [categories]);

  const categoryTotals = useMemo(() => {
    const totals: Record<number, number> = {};
    categories.forEach(category => {
      totals[category.id] = category.items.reduce(
        (sum, item) => sum + (selectedItems[item.id] ? 1 : 0),
        0,
      );
    });
    return totals;
  }, [categories, selectedItems]);

  const handleCheckboxChange = (item: DeliveryItem) => {
    setSelectedItems(prev => {
      const next = { ...prev };
      if (next[item.id]) {
        delete next[item.id];
      } else {
        next[item.id] = true;
      }
      return next;
    });
  };

  const handleRadioChange = (
    category: DeliveryCategory,
    value: string,
  ) => {
    const itemId = Number(value);
    setSelectedItems(prev => {
      const next: SelectionState = { ...prev };
      category.items.forEach(item => {
        delete next[item.id];
      });
      if (!Number.isNaN(itemId)) {
        next[itemId] = true;
      }
      return next;
    });
  };

  const remainingSelections = (category: DeliveryCategory) => {
    const limit = resolveCategoryLimit(category);
    if (!Number.isFinite(limit)) return null;
    const total = categoryTotals[category.id] ?? 0;
    return Math.max(0, limit - total);
  };

  const handleSnackbarClose = () => {
    setSnackbar(prev => ({ ...prev, open: false }));
  };

  const validate = (): boolean => {
    const nextErrors: FormErrors = {};
    const trimmedAddress = address.trim();
    const trimmedPhone = phone.trim();
    const trimmedEmail = email.trim();

    if (!trimmedAddress) {
      nextErrors.address = 'Address is required';
    }
    if (!trimmedPhone) {
      nextErrors.phone = 'Phone number is required';
    } else if (!PHONE_REGEX.test(trimmedPhone)) {
      nextErrors.phone = 'Enter a valid phone number';
    }
    if (!trimmedEmail) {
      nextErrors.email = 'Email is required';
    } else if (!EMAIL_REGEX.test(trimmedEmail)) {
      nextErrors.email = 'Enter a valid email address';
    }
    if (!addressConfirmed) {
      nextErrors.addressConfirm = 'Please confirm your address';
    }
    if (!phoneConfirmed) {
      nextErrors.phoneConfirm = 'Please confirm your phone number';
    }
    if (!emailConfirmed) {
      nextErrors.emailConfirm = 'Please confirm your email';
    }
    setFormErrors(nextErrors);
    return Object.keys(nextErrors).length === 0;
  };

  const handleSubmit = async (event: FormEvent<HTMLFormElement>) => {
    event.preventDefault();
    if (!validate()) return;

    if (!clientId) {
      setSnackbar({
        open: true,
        severity: 'error',
        message: 'We could not confirm your account. Please sign in again.',
      });
      return;
    }

    const trimmedAddress = address.trim();
    const trimmedPhone = phone.trim();
    const trimmedEmail = email.trim();
    const payload = {
      clientId,
      address: trimmedAddress,
      phone: trimmedPhone,
      email: trimmedEmail,
      selections: Object.entries(selectedItems)
        .filter(([, selected]) => selected)
        .map(([itemId]) => ({
          itemId: Number(itemId),
          quantity: 1,
        })),
    };

    setSubmitting(true);
    try {
      const res = await apiFetch(`${API_BASE}/delivery/orders`, {
        method: 'POST',
        headers: { 'Content-Type': 'application/json' },
        body: JSON.stringify(payload),
      });
      await handleResponse(res);
      setSnackbar({
        open: true,
        message: 'Delivery request submitted',
        severity: 'success',
      });
      setAddress(trimmedAddress);
      setPhone(trimmedPhone);
      setEmail(trimmedEmail);
      setSelectedItems({});
      setFormErrors({});
      setAddressConfirmed(false);
      setPhoneConfirmed(false);
      setEmailConfirmed(false);
      setEditingContact(false);
    } catch (err) {
      const message = getApiErrorMessage(
        err,
        "We couldn't submit your delivery request. Please try again.",
      );
      setSnackbar({ open: true, message, severity: 'error' });
    } finally {
      setSubmitting(false);
    }
  };

  return (
    <Container
      component="form"
      onSubmit={handleSubmit}
      maxWidth="md"
      sx={{ py: 4 }}
    >
      <FeedbackSnackbar
        open={snackbar.open}
        onClose={handleSnackbarClose}
        message={snackbar.message}
        severity={snackbar.severity}
      />
      <Typography variant="h4" component="h1" gutterBottom>
        Book Delivery
      </Typography>
      <Typography variant="body1" color="text.secondary" gutterBottom>
        Choose the items you would like delivered and confirm your contact
        information. We will follow up with your delivery details.
      </Typography>

      {error && (
        <Box mb={3}>
          <Typography color="error">{error}</Typography>
        </Box>
      )}

      {loading ? (
        <Box display="flex" justifyContent="center" py={6}>
          <CircularProgress />
        </Box>
      ) : (
        <>
          <Stack spacing={3}>
            {categories.map(category => {
              const limit = resolveCategoryLimit(category);
              const remaining = remainingSelections(category);
              const selectedId = category.items.find(item => selectedItems[item.id])?.id;
              return (
                <Card key={category.id}>
                  <CardHeader
                    title={`${category.name}$${Number.isFinite(limit) ? ` (Select ${limit})` : ''}`.replace('$', '')}
                  />
                  <CardContent>
                    {category.description && (
                      <Typography color="text.secondary" sx={{ mb: 2 }}>
                        {category.description}
                      </Typography>
                    )}
                    {Number.isFinite(limit) && (
                      <Typography color="error" sx={{ mb: 2 }}>
                        {`Select exactly ${limit} ${limit === 1 ? 'choice' : 'choices'}.`}
                      </Typography>
                    )}
                    {limit === 1 ? (
                      <RadioGroup
                        value={selectedId ? String(selectedId) : ''}
                        onChange={event =>
                          handleRadioChange(category, event.target.value)
                        }
                      >
                        {category.items.map(item => (
                          <FormControlLabel
                            key={item.id}
                            value={item.id}
                            control={<Radio />}
                            label={item.name}
                          />
                        ))}
                      </RadioGroup>
                    ) : (
                      <FormGroup>
                        {category.items.map(item => {
                          const checked = !!selectedItems[item.id];
                          const disable = !checked && remaining === 0;
                          return (
                            <FormControlLabel
                              key={item.id}
                              control={
                                <Checkbox
                                  checked={checked}
                                  onChange={() => handleCheckboxChange(item)}
                                />
                              }
                              label={item.name}
                              disabled={disable}
                            />
                          );
                        })}
                      </FormGroup>
                    )}
                  </CardContent>
                </Card>
              );
            })}
          </Stack>

          {categories.length === 0 && !error && (
            <Typography color="text.secondary" sx={{ mt: 2 }}>
              No delivery items are currently available.
            </Typography>
          )}

          <Divider sx={{ my: 4 }} />

          <Stack
            direction={{ xs: 'column', sm: 'row' }}
            spacing={1}
            alignItems={{ xs: 'stretch', sm: 'center' }}
            justifyContent="space-between"
            sx={{ mb: 2 }}
          >
            <Typography variant="h5" component="h2">
              Contact information
            </Typography>
            <Button
              type="button"
              variant="outlined"
              onClick={() => {
                setEditingContact(true);
                setAddressConfirmed(false);
                setPhoneConfirmed(false);
                setEmailConfirmed(false);
              }}
              sx={{ width: { xs: '100%', sm: 'auto' } }}
              disabled={editingContact}
            >
              Edit contact info
            </Button>
          </Stack>

          <Grid container spacing={2} sx={{ mb: 3 }}>
            <Grid size={{ xs: 12 }}>
              <Stack spacing={1}>
                <TextField
                  fullWidth
                  label="Delivery address"
                  value={address}
                  onChange={event => {
                    setAddress(event.target.value);
                    setAddressConfirmed(false);
                    setFormErrors(prev => ({
                      ...prev,
                      address: undefined,
                      addressConfirm: undefined,
                    }));
                  }}
                  error={Boolean(formErrors.address)}
                  helperText={formErrors.address}
                  InputProps={{ readOnly: !editingContact }}
                />
                <FormControl error={Boolean(formErrors.addressConfirm)}>
                  <FormControlLabel
                    control={
                      <Checkbox
                        checked={addressConfirmed}
                        onChange={event => {
                          setAddressConfirmed(event.target.checked);
                          setFormErrors(prev => ({
                            ...prev,
                            addressConfirm: undefined,
                          }));
                        }}
                      />
                    }
                    label="Address is correct"
                  />
                  {formErrors.addressConfirm && (
                    <FormHelperText>{formErrors.addressConfirm}</FormHelperText>
                  )}
                </FormControl>
              </Stack>
            </Grid>
            <Grid size={{ xs: 12, md: 6 }}>
              <Stack spacing={1}>
                <TextField
                  fullWidth
                  label="Phone number"
                  value={phone}
                  onChange={event => {
                    setPhone(event.target.value);
                    setPhoneConfirmed(false);
                    setFormErrors(prev => ({
                      ...prev,
                      phone: undefined,
                      phoneConfirm: undefined,
                    }));
                  }}
                  error={Boolean(formErrors.phone)}
                  helperText={formErrors.phone}
                  InputProps={{ readOnly: !editingContact }}
                />
                <FormControl error={Boolean(formErrors.phoneConfirm)}>
                  <FormControlLabel
                    control={
                      <Checkbox
                        checked={phoneConfirmed}
                        onChange={event => {
                          setPhoneConfirmed(event.target.checked);
                          setFormErrors(prev => ({
                            ...prev,
                            phoneConfirm: undefined,
                          }));
                        }}
                      />
                    }
                    label="Phone number is correct"
                  />
                  {formErrors.phoneConfirm && (
                    <FormHelperText>{formErrors.phoneConfirm}</FormHelperText>
                  )}
                </FormControl>
              </Stack>
            </Grid>
            <Grid size={{ xs: 12, md: 6 }}>
              <Stack spacing={1}>
                <TextField
                  fullWidth
                  label="Email"
                  value={email}
                  onChange={event => {
                    setEmail(event.target.value);
                    setEmailConfirmed(false);
                    setFormErrors(prev => ({
                      ...prev,
                      email: undefined,
                      emailConfirm: undefined,
                    }));
                  }}
                  error={Boolean(formErrors.email)}
                  helperText={formErrors.email}
                  InputProps={{ readOnly: !editingContact }}
                />
                <FormControl error={Boolean(formErrors.emailConfirm)}>
                  <FormControlLabel
                    control={
                      <Checkbox
                        checked={emailConfirmed}
                        onChange={event => {
                          setEmailConfirmed(event.target.checked);
                          setFormErrors(prev => ({
                            ...prev,
                            emailConfirm: undefined,
                          }));
                        }}
                      />
                    }
                    label="Email is correct"
                  />
                  {formErrors.emailConfirm && (
                    <FormHelperText>{formErrors.emailConfirm}</FormHelperText>
                  )}
                </FormControl>
              </Stack>
            </Grid>
          </Grid>

<<<<<<< HEAD
          {editingContact && (
            <Box
              sx={{
                display: 'flex',
                justifyContent: { xs: 'stretch', sm: 'flex-end' },
                mb: 3,
              }}
            >
              <Button
                type="button"
                variant="contained"
                onClick={() => setEditingContact(false)}
                sx={{ width: { xs: '100%', sm: 'auto' } }}
              >
                Save contact info
              </Button>
            </Box>
          )}

          <Box display="flex" justifyContent="flex-end">
=======
          <Stack spacing={1} alignItems="flex-end">
>>>>>>> 87f94049
            <Button
              type="submit"
              variant="contained"
              size="medium"
              disabled={submitting || !allConfirmed}
            >
              {submitting ? 'Submitting…' : 'Submit Delivery Request'}
            </Button>
            {!allConfirmed && (
              <Typography variant="body2" color="text.secondary">
                Confirm your address, phone, and email above to submit.
              </Typography>
            )}
          </Stack>
        </>
      )}
    </Container>
  );
}<|MERGE_RESOLUTION|>--- conflicted
+++ resolved
@@ -560,7 +560,6 @@
             </Grid>
           </Grid>
 
-<<<<<<< HEAD
           {editingContact && (
             <Box
               sx={{
@@ -581,9 +580,6 @@
           )}
 
           <Box display="flex" justifyContent="flex-end">
-=======
-          <Stack spacing={1} alignItems="flex-end">
->>>>>>> 87f94049
             <Button
               type="submit"
               variant="contained"
